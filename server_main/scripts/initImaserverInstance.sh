--- conflicted
+++ resolved
@@ -41,11 +41,7 @@
 echo "Configure imaserver " >> ${INITLOG}
 echo "Date: `date` " >> ${INITLOG}
 
-<<<<<<< HEAD
-echo "Using ${IMA_DIAGCFG_PERMS} for diag/cfg/userfiles"
-=======
 echo "Using ${IMA_DIAGCFG_PERMS} for diagnostics, configs and userfiles directory"
->>>>>>> e6ede540
 echo "Using ${IMA_DEFAULT_PERMS} for other things"
 
 echo "Create required directories" >> ${INITLOG}
