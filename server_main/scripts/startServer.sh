--- conflicted
+++ resolved
@@ -53,7 +53,6 @@
 PATH=${SVR_INSTALL_DIR}/bin:$PATH
 export PATH
 
-<<<<<<< HEAD
 # Work out what we'll use as a temporary dir
 # Useful advice: http://0pointer.net/blog/projects/tmp.html
 # (NB: sockets can't be put on e.g. CephFS so we avoid using a dir under our data dir)
@@ -68,8 +67,6 @@
 fi
 mkdir -p -m 700  ${IMASERVER_RUNTIME_DIR}
 
-=======
->>>>>>> e6ede540
 # Initialize imaserver if systemd hasn't already done it
 if [ "$SYSTEMD_STARTED_IMASERVER" != "1" ]
 then
