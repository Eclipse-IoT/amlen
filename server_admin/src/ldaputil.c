--- conflicted
+++ resolved
@@ -1640,11 +1640,7 @@
 
         const char * keystore = ism_common_getStringConfig("LDAPCertificateDir");
         if (newCert) {
-<<<<<<< HEAD
-            keystore = IMA_SVR_DATA_PATH "/userfiles";
-=======
             keystore = USERFILES_DIR;
->>>>>>> e6ede540
         }
         if (!keystore)
             keystore = ".";
