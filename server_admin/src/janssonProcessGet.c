/*
 * Copyright (c) 2015-2021 Contributors to the Eclipse Foundation
 * 
 * See the NOTICE file(s) distributed with this work for additional
 * information regarding copyright ownership.
 * 
 * This program and the accompanying materials are made available under the
 * terms of the Eclipse Public License 2.0 which is available at
 * http://www.eclipse.org/legal/epl-2.0
 * 
 * SPDX-License-Identifier: EPL-2.0
 */

/*
 * janssonProcessGet.c
 */

#define TRACE_COMP Admin

#include <fcntl.h>
#include <string.h>
#include <janssonConfig.h>
#include "configInternal.h"

extern json_t * ism_config_listTruststoreCertificate(char *object, char *profileName, char *certName, int *count);

extern json_t *srvConfigRoot;                 /* Server configuration JSON object  */
extern pthread_rwlock_t    srvConfiglock;     /* Lock for servConfigRoot           */

#define CRLFCHAR "\n"

static void replacePassword(char * object, json_t *retval) {
    const char *objkey = NULL;
    json_t * objval = NULL;

    if (!object)
        return;

    if (!strcmp(object, "LDAP")) {
        json_t *ldapObj = json_object_get(retval, "LDAP");
        if (ldapObj && json_typeof(ldapObj) == JSON_OBJECT) {
            json_t *bpwd = json_object_get(ldapObj, "BindPassword");
            if ( bpwd  && json_typeof(bpwd) == JSON_STRING) {
                const char *value = json_string_value(bpwd);
                if (value && *value != '\0') {
                    json_object_set(ldapObj, "BindPassword", json_string("XXXXXX"));
                }
            }
        }
    } else if (!strcmp(object, "LTPAProfile")) {
        json_t *ltpaObj = json_object_get(retval, "LTPAProfile");
        if (ltpaObj && json_typeof(ltpaObj) == JSON_OBJECT) {
            json_object_foreach(ltpaObj, objkey, objval) {
                json_t *bpwd = json_object_get(objval, "Password");
                if ( bpwd  && json_typeof(bpwd) == JSON_STRING) {
                    const char *value = json_string_value(bpwd);
                    if (value && *value != '\0') {
                        json_object_set(objval, "Password", json_string("XXXXXX"));
                    }
                }
            }
        }
    } else if (!strcmp(object, "QueueManagerConnection")) {
        json_t *qmObj = json_object_get(retval, "QueueManagerConnection");
        json_object_foreach(qmObj, objkey, objval) {
            if ( objval  && json_typeof(objval) == JSON_OBJECT ) {
                json_t *bpwd = json_object_get(objval, "ChannelUserPassword");
                if ( bpwd  && json_typeof(bpwd) == JSON_STRING ) {
                    const char *value = json_string_value(bpwd);
                    if (value && *value != '\0') {
                        json_object_set(objval, "ChannelUserPassword", json_string("XXXXXX"));
                    }
                }
            }
        }
    }
    return;
}


/**
 * Process HTTP Get
 */
XAPI int ism_config_json_processGet(ism_http_t *http) {
    int rc = ISMRC_OK;
    int isTC = 0;
    int isArrayType = 0;
    int isPL = 0;
    int found = 1;

    /* Make sure there is no payload */
    if ( http && http->content_count > 0 ) {
        int noErrorTrace = 1;
        json_t * get = ism_config_json_createObjectFromPayload(http, &rc, noErrorTrace);

        if ( get || (rc != ISMRC_BadRESTfulRequest && rc != ISMRC_OK)) {
            TRACE(4, "ism_config_json_processGet() returned error code: %d\n", rc);
            /* This is a bad request for GET */
            rc = ISMRC_BadRESTfulRequest;
            if (get)
                json_decref(get);
            return rc;
        }
    }

    ism_common_setError(0);
    rc = ISMRC_OK;

    /* check version with current schema version
     * This check is not required in v2.0 release. The check will be required if we update
     * configuration schema in a future release - basically to support multiple versions of
     * REST APIs. */
    char *ver = http->version;
    if ( ver && *ver != '\0' && strcmp(http->version, SERVER_SCHEMA_VERSION)) {
        TRACE(7, "Version is not specified in URI. Use current configuration schema version: %s\n", SERVER_SCHEMA_VERSION);
    }


    /* Get object info from path */
    char *object = NULL, *more = NULL, *inst = NULL, *subinst = NULL, *tmpstr = NULL, *pluginPropName = NULL;

    if (http->user_path && strlen(http->user_path) > 1) {
        tmpstr = (char *)ism_common_strdup(ISM_MEM_PROBE(ism_memory_admin_misc,1000),http->user_path);
        object = ism_common_getToken(tmpstr, "/", "/", &more );

        if ( !strcmp(object, "TrustedCertificate") || !strcmp(object, "ClientCertificate")) {
            isTC = 1;
            if ( more != NULL ) {
                inst = ism_common_getToken(more, "/", "/", &more );
                if ( more != NULL ) {
                    subinst =  ism_common_getToken(more, "/", "/", &more );
                }
            }
        } else if ( !strcmp(object, "TopicMonitor") || !strcmp(object, "ClusterRequestedTopics")) {
            isArrayType = 1;
            inst = more;
        } else if ( !strcmp(object, "Plugin")) {
        	isPL = 1;
            if ( more != NULL ) {
                inst = ism_common_getToken(more, "/", "/", &more );
                if ( more != NULL ) {
                	pluginPropName = more;
                } else {
                	pluginPropName = more;
                }
            } else {
                inst = more;
            }
        } else if ( !strcmp(object, "Subscription") ||
                    !strcmp(object, "Queue") ||
                    !strcmp(object, "AdminSubscription") ||
                    !strcmp(object, "DurableNamespaceAdminSub") ||
                    !strcmp(object, "NonpersistentAdminSub")) {
            inst = more;
        } else {
            if (more) {
                inst = ism_common_getToken(more, "/", "/", &more );
                if (more && *more) {
                    rc = ISMRC_BadRESTfulRequest;
                    ism_common_setErrorData(rc, "%s", http->user_path);
                    if (tmpstr)
                        ism_common_free(ism_memory_admin_misc,tmpstr);
                    return rc;
                }
            } else {
                inst = more;
            }
        }
    }


    if ( !object || *object == '\0' ) {
        rc = ISMRC_BadRESTfulRequest;
        ism_common_setErrorData(rc, "%s", http->user_path);
        if ( tmpstr ) ism_common_free(ism_memory_admin_misc,tmpstr);
        return rc;
    }

    /* Find schema object */
    int itype = 0;
    int otype = 0;
    int comp  = 0;

    if ( !strcmp(object, "MQTTClient") || ism_config_findSchemaObject(object, NULL, &comp, &otype, &itype) == NULL ) {
        rc = ISMRC_InvalidCfgObject;
        ism_common_setErrorData(rc, "%s", object);
        if ( tmpstr ) ism_common_free(ism_memory_admin_misc,tmpstr);
        return rc;
    }

    /* For singleton, do not allow inst */
    if ( otype == 0 && inst ) {
        rc = ISMRC_BadRESTfulRequest;
        ism_common_setErrorData(rc, "%s", http->path);
        TRACE(3, "%s: schemaObj is null or otype = 0 and has inst.\n", __FUNCTION__);
        if ( tmpstr ) ism_common_free(ism_memory_admin_misc,tmpstr);
        return rc;
    }

    /* get object from configuration */
    /* get object from current configuration */
    json_t *objroot = NULL;
    json_t *instroot = NULL;
    json_t *retval = NULL;
    json_t *newval = NULL;
    json_t *tcobj = NULL;
    char *instStr = NULL;

    /* Set inst for AdminEndpoint, LDAP, HighAvailability, ResourceSetDescriptor, Cluster and Syslog */
    int singleObject = 0;
    if ( *object == 'A' && !strcmp(object, "AdminEndpoint")) {
        if ( !inst || *inst == '\0' ) inst = "AdminEndpoint";
        singleObject = 1;
    } else if ( *object == 'S' && !strcmp(object, "Syslog")) {
        if ( !inst || *inst == '\0' ) inst = "Syslog";
        singleObject = 1;
    } else if ( *object == 'L' && !strcmp(object, "LDAP")) {
        if ( !inst || *inst == '\0' ) inst = "ldapconfig";
        singleObject = 1;
    } else if ( *object == 'H' && !strcmp(object, "HighAvailability")) {
        if ( !inst || *inst == '\0' ) inst = "haconfig";
        singleObject = 1;
    } else if ( *object == 'C' && !strcmp(object, "ClusterMembership")) {
        if ( !inst || *inst == '\0' ) inst = "cluster";
        singleObject = 1;
    } else if ( *object == 'M' && !strcmp(object, "MQCertificate")) {
        if ( !inst || *inst == '\0' ) inst = "MQCert";
        singleObject = 1;
    } else if ( *object == 'R' && !strcmp(object, "ResourceSetDescriptor")) {
        if ( !inst || *inst == '\0' ) inst = "ResourceSetDescriptor";
        singleObject = 1;
    }

    /* Get read lock */
    pthread_rwlock_rdlock(&srvConfiglock);

    /* Create return object */
    retval = json_object();
    /* Add API version */
    json_object_set_new(retval, "Version", json_string("v1"));

    /* find object */
    objroot = json_object_get(srvConfigRoot, object);

    if ( objroot ) {

        if ( isTC == 0 && isArrayType == 0 ) {
            if (inst && *inst) {
                instroot = json_object_get(objroot, inst);
                if ( instroot ) {
                    if ( isPL == 1 && pluginPropName ) {
                    	char pName[1024];
                    	sprintf(pName, "Plugin/%s/%s", inst, pluginPropName);
                    	if ( !strcmp(pluginPropName, "PropertiesFile")) {
                   			/* Return contents of properties file */
                   			char filepath[2048];
                   			sprintf(filepath,IMA_SVR_DATA_PATH "/data/config/plugin/plugins/%s/pluginproperties.json", inst);
           					FILE * fd = fopen(filepath, "rb");
           					if (!fd) {
           						TRACE(3, "Could not open Plugin \"%s\" properties file \"%s\". errno: %d\n", inst, "PropertiesFile", errno);
           						if ( errno == 2 ) {
           						    rc = 6198;
           						    ism_common_setErrorData(rc, "%s", pName);
           						} else {
           							rc = ISMRC_Error;
           							ism_common_setError(rc);
           						}

                       		    pthread_rwlock_unlock(&srvConfiglock);
                       		    if ( tmpstr ) ism_common_free(ism_memory_admin_misc,tmpstr);
                       		    return rc;
           					}

           					fseek(fd, 0, SEEK_END);
           					long fsize = ftell(fd);
           					fseek(fd, 0, SEEK_SET);
           					char *fcontent = alloca(fsize + 1);

           					long bread = fread(fcontent, fsize, 1, fd);
           					if (bread != 1) {
           						TRACE(9, "The file %s cannot be read successfully. Size=%ld Read=%ld\n", filepath, fsize, bread);
           					}
           					fclose(fd);
           					fcontent[fsize] = 0;

                   			ism_common_allocBufferCopyLen(&http->outbuf, fcontent, fsize);
                   			ism_common_allocBufferCopyLen(&http->outbuf, "\n", 1);

                   		    /* Unlock config lock */
                   		    pthread_rwlock_unlock(&srvConfiglock);

                   		    if ( tmpstr ) ism_common_free(ism_memory_admin_misc,tmpstr);
                   		    return rc;

                   		} else {
   						    rc = 6198;
   						    ism_common_setErrorData(rc, "%s", pName);
                   		    /* Unlock config lock */
                   		    pthread_rwlock_unlock(&srvConfiglock);

                   		    if ( tmpstr ) ism_common_free(ism_memory_admin_misc,tmpstr);
                   		    return rc;
                   		}

                    } else {

						if ( singleObject == 1 ) {
							json_object_set_new(retval, object, instroot);
						} else {
							json_t *obj = json_object();
							json_object_set_new(retval, object, obj);
							json_object_set_new(obj, inst, instroot);
						}

                    }
                } else {
                    found = 0;
                }
            } else {
                json_object_set_new(retval, object, objroot);
            }

        } else if ( isArrayType == 1 ) {

            if (inst && *inst) {
                /* TopicMonitor / ClusterRequestedTopics objects are array */
                /* Loop thru array and find the required item */
                found = 0;
                int i = 0;
                for (i=0; i<json_array_size(objroot); i++) {
                    json_t *instObj = json_array_get(objroot, i);
                    if (instObj) {
                        const char *val = json_string_value(instObj);
                        if (val && !strcmp(val, inst)) {
                            retval = json_object();
                            json_object_set_new(retval, "Version", json_string("v1"));
                            json_t *array = json_array();
                            json_object_set_new(retval, object, array);
                            json_t *newInstRoot = json_string(inst);
                            json_array_append(array, newInstRoot);
                            found = 1;
                            break;
                        }
                    }
                }
            } else {
                json_object_set_new(retval, object, objroot);
            }

        }

    } else {
        if ( isTC == 1 ) {
            /* Return TrustedCertificate and ClientCertificate objects */
            int count = 0;
            tcobj = ism_config_listTruststoreCertificate(object, inst, subinst, &count);
            if ( count == 0 && (inst || subinst) ) {
                int instlen = 0;
                if ( inst) instlen = strlen(inst);
                if (subinst ) {
                    instlen += strlen(subinst);
                }
                if ( instlen > 0 ) {
                    instStr = (char *)alloca(instlen + 2);
                    if ( subinst ) {
                        sprintf(instStr, "%s/%s", inst, subinst);
                    } else {
                        sprintf(instStr, "%s", inst);
                    }
                }
                found = 0;
            } else {
                json_object_set_new(retval, object, tcobj);
                found = 1;
            }
        } else if ( isArrayType == 1 ) {
            json_t *obj = json_array();
            json_object_set_new(retval, object, obj);
        } else {
            if (inst && *inst) {
                found = 0;
            } else {
                json_t *obj = json_object();
                json_object_set_new(retval, object, obj);
            }
        }
    }

    if ( found == 0 ) {
        rc = ISMRC_ObjectNotFound;
        if ( instStr ) {
            ism_common_setErrorData(rc, "%s%s", object, instStr);
        } else {
            ism_common_setErrorData(rc, "%s%s", object, inst?inst:"NULL");
        }
        if ( tmpstr ) ism_common_free(ism_memory_admin_misc,tmpstr);
        pthread_rwlock_unlock(&srvConfiglock);
        return rc;
    }

    char *buf = NULL;
    if (!strcmp(object, "LDAP") || !strcmp(object, "LTPAProfile") || !strcmp(object, "QueueManagerConnection")) {
        newval = json_deep_copy(retval);
        replacePassword(object, newval);
        buf = json_dumps(newval, JSON_INDENT(2)|JSON_PRESERVE_ORDER);
    } else {
        buf = json_dumps(retval, JSON_INDENT(2)|JSON_PRESERVE_ORDER);
    }

    /* dump object in buffer and return */
    if ( buf ) {
        ism_common_allocBufferCopyLen(&http->outbuf, buf, strlen(buf));
        ism_common_allocBufferCopyLen(&http->outbuf, CRLFCHAR, strlen(CRLFCHAR));
        // buffer created by jansson
        ism_common_free_raw(ism_memory_admin_misc,buf);
    }

    if ( newval ) json_decref(newval);
    if ( tcobj ) json_decref(tcobj);

    /* Unlock config lock */
    pthread_rwlock_unlock(&srvConfiglock);

    if ( tmpstr ) ism_common_free(ism_memory_admin_misc,tmpstr);

    return rc;
}

/**
 * API to return SNMPEnabled flag
 */
XAPI int ism_admin_isSNMPConfigured(int locked) {
    int enabled = 0;

    if (!locked)
    	pthread_rwlock_rdlock(&srvConfiglock);

    json_t *snmpEnabled = json_object_get(srvConfigRoot, "SNMPEnabled");
    if ( snmpEnabled && json_typeof(snmpEnabled) == JSON_TRUE) {
        enabled = 1;
    }

    if (!locked)
    	pthread_rwlock_unlock(&srvConfiglock);

    return enabled;
}

/**
 * API to return ClusterMembership enabled flag
 */
XAPI int ism_admin_isClusterConfigured(void) {
    int enabled = 0;

    pthread_rwlock_rdlock(&srvConfiglock);

    json_t *cmObj = json_object_get(srvConfigRoot, "ClusterMembership");
    if ( cmObj ) {
    	json_t *clobj = json_object_get(cmObj, "cluster");
    	if ( clobj ) {
            json_t *ceobj = json_object_get(clobj, "Enabled");
            if ( ceobj && json_typeof(ceobj) == JSON_TRUE) {
            	enabled = 1;
            } else {
                ceobj = json_object_get(clobj, "EnableClusterMembership");
                if ( ceobj && json_typeof(ceobj) == JSON_TRUE) enabled = 1;
            }
        }
    }

    pthread_rwlock_unlock(&srvConfiglock);

    return enabled;
}


/**
 * API to return HA enabled flag
 */
XAPI int ism_admin_isHAEnabled(void) {
    int enabled = 0;

    pthread_rwlock_rdlock(&srvConfiglock);

    json_t *cmObj = json_object_get(srvConfigRoot, "HighAvailability");
    if ( cmObj ) {
    	json_t *clobj = json_object_get(cmObj, "haconfig");
    	if ( clobj ) {
            json_t *ceobj = json_object_get(clobj, "Enabled");
            if ( ceobj && json_typeof(ceobj) == JSON_TRUE) {
            	enabled = 1;
            } else {
                ceobj = json_object_get(clobj, "EnableHA");
                if ( ceobj && json_typeof(ceobj) == JSON_TRUE) enabled = 1;
            }
        }
    }

    pthread_rwlock_unlock(&srvConfiglock);

    return enabled;
}

/**
 * API to return SNMP enabled flag
 */
XAPI int ism_admin_isSNMPEnabled(void) {
    int enabled = 0;

    pthread_rwlock_rdlock(&srvConfiglock);

    json_t *cmObj = json_object_get(srvConfigRoot, "SNMPEnabled");
    if ( cmObj && json_typeof(cmObj) == JSON_TRUE) enabled = 1;

    pthread_rwlock_unlock(&srvConfiglock);

    return enabled;
}

/**
 * API to return MQConnectivity enabled flag
 */
XAPI int ism_admin_isMQConnectivityEnabled(void) {
    int enabled = 0;

    pthread_rwlock_rdlock(&srvConfiglock);

    json_t *cmObj = json_object_get(srvConfigRoot, "MQConnectivityEnabled");
    if ( cmObj && json_typeof(cmObj) == JSON_TRUE) enabled = 1;

    pthread_rwlock_unlock(&srvConfiglock);

    return enabled;
}


/**
 * API to return 1 if plugin is configured
 */
XAPI int ism_admin_isPluginEnabled(void) {
    int enabled = 0;

    pthread_rwlock_rdlock(&srvConfiglock);

    json_t *cmObj = json_object_get(srvConfigRoot, "Plugin");
    if ( cmObj ) {
    	const char *objkey;
    	void *objval;
    	json_object_foreach(cmObj, objkey, objval) {
    		json_t *fileobj = json_object_get(objval, "File");
    		if ( fileobj && json_typeof(fileobj) == JSON_STRING ) {
    			enabled = 1;
    			break;
    		}
    		fileobj = json_object_get(objval, "PropertiesFile");
    		if ( fileobj && json_typeof(fileobj) == JSON_STRING ) {
    			enabled = 1;
    			break;
    		}
    	}
    }

    pthread_rwlock_unlock(&srvConfiglock);

    return enabled;
}

/**
 * Returns AdminEndpoint port
 */
XAPI int ism_config_json_getAdminPort(int getLock) {
	int port = 0;

	if ( getLock == 1)pthread_rwlock_wrlock(&srvConfiglock);

	json_t *obj = json_object_get(srvConfigRoot, "AdminEndpoint");
	if ( obj ) {
	    json_t *inst = json_object_get(obj, "AdminEndpoint");
	    if ( inst ) {
	    	json_t *portObj = json_object_get(inst, "Port");
	    	if ( portObj && json_typeof(portObj) == JSON_INTEGER ) {
	    		port = json_integer_value(portObj);
	    	}
	    }
	}

	if ( getLock == 1)pthread_rwlock_unlock(&srvConfiglock);

	return port;
}

/**
 * Returns AllowedAdminActions for the user in GET response
 */
XAPI int ism_config_json_getUserAuthority(ism_http_t *http) {
    return ISMRC_NotImplemented;
}

/**
<<<<<<< HEAD
 * Returns the file contents of the specified file in IMA_SVR_DATA_PATH/userfiles dir
=======
 * Returns the file contents of the specified file in userfiles dir
>>>>>>> e6ede540
 */
XAPI int ism_config_json_getFile(ism_http_t *http, char *fname) {
    FILE * fd = NULL;
    long bread;
    int rc = ISMRC_OK;
    char *fcontent = NULL;

    /* validate file name - should not have ./, ../, /. or /.. */
    if ( !fname || *fname == '\0' ) {
        rc = ISMRC_BadRESTfulRequest;
        ism_common_setErrorData(rc, "%s", http->user_path);
        goto CONFIG_END;
    }

    if ( strstr(fname, "./") || strstr(fname, "../") || strstr(fname, "/.") || strstr(fname, "/..") || strlen(fname) > 1024 ) {
        rc = ISMRC_BadRESTfulRequest;
        ism_common_setErrorData(rc, "%s", http->user_path);
        goto CONFIG_END;
    }

    /* Read file into a buffer */
    char filepath[2048];
<<<<<<< HEAD
    sprintf(filepath, IMA_SVR_DATA_PATH "/userfiles/%s", fname);
=======
    sprintf(filepath, USERFILES_DIR "/%s", fname);
>>>>>>> e6ede540

    fd = fopen(filepath, "rb");
    if (!fd) {
		TRACE(9, "%s: File is not found: %s.\n", __FUNCTION__, filepath);
		rc = ISMRC_NotFound;
		ism_common_setError(rc);
		goto CONFIG_END;
    }

	fseek(fd, 0, SEEK_END);
	long fsize = ftell(fd);
	fseek(fd, 0, SEEK_SET);

	fcontent = ism_common_malloc(ISM_MEM_PROBE(ism_memory_admin_misc,237),fsize + 1);
    if (!fcontent) {
    	fclose(fd);
        TRACE(3, "Unable to allocate memory for file: %s.\n", filepath);
        rc = ISMRC_AllocateError;
        ism_common_setError(rc);
        goto CONFIG_END;
    }


	bread = fread(fcontent, fsize, 1, fd);
    if (bread != 1) {
    	fclose(fd);
        TRACE(3, "The file %s cannot be read successfully. Size=%ld Read=%ld\n", filepath, fsize, bread);
        rc = ISMRC_Error;
        ism_common_setError(rc);
        goto CONFIG_END;
    }

	fclose(fd);
	fcontent[fsize] = 0;

	ism_common_allocBufferCopyLen(&http->outbuf, fcontent, fsize);

CONFIG_END:

    if ( fcontent ) ism_common_free(ism_memory_admin_misc,fcontent);

    return rc;
}

/**
<<<<<<< HEAD
 * Returns the list of files and dir in IMA_SVR_DATA_PATH/userfiles dir
=======
 * Returns the list of files and dir in userfiles dir
>>>>>>> e6ede540
 */
XAPI int ism_config_json_getFileList(ism_http_t *http, char *fname) {
    int rc = ISMRC_OK;

    struct dirent *dent;
<<<<<<< HEAD
    char *basedir = IMA_SVR_DATA_PATH "/userfiles";
=======
    char *basedir = USERFILES_DIR;
>>>>>>> e6ede540

    DIR * bDir = opendir(basedir);

    if (bDir == NULL) {
<<<<<<< HEAD
    	TRACE(3, "Could not open " IMA_SVR_DATA_PATH "/userfiles directory. errno:%d\n", errno);
=======
    	TRACE(3, "Could not open " USERFILES_DIR " directory. errno:%d\n", errno);
>>>>>>> e6ede540
    	rc = ISMRC_NotFound;
    	ism_common_setError(rc);
    	return rc;
    }

    ism_common_allocBufferCopyLen(&http->outbuf, "List of files:\n", 15);

    char linebuf[4098];

    while ((dent = readdir(bDir)) != NULL) {
    	struct stat st;

    	if (!strcmp(dent->d_name, ".") || !strcmp(dent->d_name, "..")) continue;

    	TRACE(1, "DEBUG: file: %s\n", dent->d_name);

    	stat(dent->d_name, &st);

    	if ( S_ISDIR(st.st_mode) != 0 )
    		continue;

    	sprintf(linebuf, "%s\n", dent->d_name );
    	ism_common_allocBufferCopyLen(&http->outbuf, linebuf, strlen(linebuf));
    }
    closedir(bDir);

    return rc;
}<|MERGE_RESOLUTION|>--- conflicted
+++ resolved
@@ -597,11 +597,7 @@
 }
 
 /**
-<<<<<<< HEAD
- * Returns the file contents of the specified file in IMA_SVR_DATA_PATH/userfiles dir
-=======
  * Returns the file contents of the specified file in userfiles dir
->>>>>>> e6ede540
  */
 XAPI int ism_config_json_getFile(ism_http_t *http, char *fname) {
     FILE * fd = NULL;
@@ -624,11 +620,7 @@
 
     /* Read file into a buffer */
     char filepath[2048];
-<<<<<<< HEAD
-    sprintf(filepath, IMA_SVR_DATA_PATH "/userfiles/%s", fname);
-=======
     sprintf(filepath, USERFILES_DIR "/%s", fname);
->>>>>>> e6ede540
 
     fd = fopen(filepath, "rb");
     if (!fd) {
@@ -674,30 +666,18 @@
 }
 
 /**
-<<<<<<< HEAD
- * Returns the list of files and dir in IMA_SVR_DATA_PATH/userfiles dir
-=======
  * Returns the list of files and dir in userfiles dir
->>>>>>> e6ede540
  */
 XAPI int ism_config_json_getFileList(ism_http_t *http, char *fname) {
     int rc = ISMRC_OK;
 
     struct dirent *dent;
-<<<<<<< HEAD
-    char *basedir = IMA_SVR_DATA_PATH "/userfiles";
-=======
     char *basedir = USERFILES_DIR;
->>>>>>> e6ede540
 
     DIR * bDir = opendir(basedir);
 
     if (bDir == NULL) {
-<<<<<<< HEAD
-    	TRACE(3, "Could not open " IMA_SVR_DATA_PATH "/userfiles directory. errno:%d\n", errno);
-=======
     	TRACE(3, "Could not open " USERFILES_DIR " directory. errno:%d\n", errno);
->>>>>>> e6ede540
     	rc = ISMRC_NotFound;
     	ism_common_setError(rc);
     	return rc;
