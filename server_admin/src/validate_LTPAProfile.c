/*
 * Copyright (c) 2015-2021 Contributors to the Eclipse Foundation
 * 
 * See the NOTICE file(s) distributed with this work for additional
 * information regarding copyright ownership.
 * 
 * This program and the accompanying materials are made available under the
 * terms of the Eclipse Public License 2.0 which is available at
 * http://www.eclipse.org/legal/epl-2.0
 * 
 * SPDX-License-Identifier: EPL-2.0
 */

#define TRACE_COMP Admin

#include <janssonConfig.h>
#include "validateInternal.h"


/*
 * Component: Security
 * Item: LTPAProfile
 *
 * Validation rules:
 * - Named object
 * - User can create multiple objects
 * - .....
 *
 * Schema:
 *
 * {
 *     "LTPAProfile": {
 *         "<LTPAProfileName>": {
 *             "KeyFileName": "string",
 *             "Password": "string",
 *             "Overwrite": "Boolean"
 *         }
 *     }
 * }
 *
 *
 * Where:
 *
 * LTPAProfileName    : The name of this LTPA profile.
 * KeyFileName        : The name of the ltpa certificate that is used by this LTPAProfile
 * Password           : The password for the ltpa certificate.
 * Overwrite          : If set to true, overwrite the existing ltpa certificate.
 *
 * Component callback(s):
 * - Security
 *
 */

XAPI int32_t ism_config_validate_LTPAProfile(json_t *currPostObj, json_t *validateObj, char * item, char * name, int action, ism_prop_t *props)
{
    int32_t rc = ISMRC_OK;
    ism_config_itemValidator_t * reqList = NULL;
    int compType = -1;
    const char *key;
    json_t *value;
    int objType;
    int overwrite = 0;
    char *certName = NULL;
    char *certPwd = NULL;
    int hasNewPwd = 0;
    char *password = NULL;

    TRACE(9, "Entry %s: currPostObj:%p, validateObj:%p, item:%s, name:%s action:%d\n",
        __FUNCTION__, currPostObj?currPostObj:0, validateObj?validateObj:0, item?item:"null", name?name:"null", action);

    if ( !validateObj || !props ) {
    	TRACE(3, "%s: validation object: %p or IMA properties: %p is null.\n", __FUNCTION__, validateObj?validateObj:0, props?props:0);
        rc = ISMRC_NullPointer;
        ism_common_setError(rc);
        goto VALIDATION_END;
    }

    /* Check if request has any data - delete is not allowed */
    if ( json_typeof(validateObj) == JSON_NULL ) {
    	rc = ISMRC_DeleteNotAllowed;
		ism_common_setErrorData(ISMRC_DeleteNotAllowed, "%s", "LTPAProfile");
		goto VALIDATION_END;
    }

    if (!currPostObj) {
    	TRACE(5, "Input configuration is empty, no validation is needed.\n");
    	goto VALIDATION_END;
    } else {
    	//check if new payload has Password specified.
    	json_t *inst = json_object_get(currPostObj, "LTPAProfile");
    	if (inst && json_typeof(inst) == JSON_OBJECT) {
    		json_t *ninst = json_object_get(inst, name);
    		if (ninst && json_typeof(ninst) == JSON_OBJECT) {
				json_t *bindpwd = json_object_get(ninst, "Password");
				if (bindpwd) {
					TRACE(9, "%s: The new configuration has Password specified.\n", __FUNCTION__);
					hasNewPwd = 1;
				}
    		}
    	}
    }

    /* Get list of required items from schema- do not free reqList, this is created at server start time and cached */
    reqList = ism_config_json_getSchemaValidator(ISM_CONFIG_SCHEMA, &compType, item, &rc );
    if (rc != ISMRC_OK) {
        goto VALIDATION_END;
    }

    /* Validate Name */
	rc = ism_config_validateItemData( reqList, "Name", name, action, props);
	if ( rc != ISMRC_OK ) {
		goto VALIDATION_END;
	}

    /* check items that are not settable */

    /* Validate configuration items */
    json_t * mergedObj = validateObj;

    /* Iterate thru the node */
    void *itemIter = json_object_iter(mergedObj);
    while(itemIter)
    {
        key = json_object_iter_key(itemIter);
        value = json_object_iter_value(itemIter);
        objType = json_typeof(value);

        if (!key) {
        	itemIter = json_object_iter_next(mergedObj, itemIter);
        	continue;
        }

        if (!strcmp(key, "Overwrite") ) {
            if ( objType != JSON_TRUE && objType != JSON_FALSE ) {
                /* Return error */
                ism_common_setErrorData(ISMRC_BadPropertyType, "%s%s%s%s", item, name, key, ism_config_json_typeString(objType));
                rc = ISMRC_BadPropertyType;
                goto VALIDATION_END;
            } else {
                if ( objType == JSON_TRUE ) {
                    overwrite = 1;
                }
            }
        } else {
            rc = ism_config_validateItemDataJson( reqList, name, (char *)key, value);
    		if (rc != ISMRC_OK) goto VALIDATION_END;
            char *propValue = (char *)json_string_value(value);
            if ( !strcmp(key, "KeyFileName") ) {
                if ( propValue && *propValue != '\0' ) {
                    int clen = strlen(propValue) + 1;
    				certName = alloca(clen + 1 );
    				memset(certName, 0, clen+1);
    				memcpy(certName, propValue, clen);
    				certName[clen] = '\0';
                }
            } else if ( !strcmp(key, "Password") && propValue && *propValue != '\0' ) {
				if (!strcmp(propValue, "XXXXXX")) {
					rc = ISMRC_BadPropertyValue;
					ism_common_setErrorData(ISMRC_BadPropertyValue, "%s%s", key, "XXXXXX");
					goto VALIDATION_END;
				}

				int clen = strlen(propValue) + 1;
				certPwd = alloca(clen + 1 );
				memset(certPwd, 0, clen+1);
				memcpy(certPwd, propValue, clen);
				certPwd[clen] = '\0';
            }
        }

        itemIter = json_object_iter_next(mergedObj, itemIter);
    }

    /* Delete unwanted keys from mergedObj */
    /* Delete Overwrite entry */
    json_object_del(mergedObj, "Overwrite");

    /* Check if required items are specified */
    rc = ism_config_validate_checkRequiredItemList(reqList, 0 );
    if (rc != ISMRC_OK) {
        goto VALIDATION_END;
    }

    //Check if certificate/key have been used by other CertificateProfile
    rc = ism_config_json_validateLTPACertUnique(name, certName);
    if (rc != ISMRC_OK) {
		goto VALIDATION_END;
	}

    /* Check if LTPA key can be decrypted using provided password */
    if ( certName ) {
        char *pwd = NULL;

        /* if certPwd is not specified in this call, get the current value from configuration */
        if ( !certPwd ) {
            json_t *passwd = json_object_get(mergedObj, "Password");
            if ( !passwd || json_typeof(passwd) != JSON_STRING ) {
                int otype = passwd?json_typeof(passwd): JSON_BOOLEAN_TYPE + 1;
                ism_common_setErrorData(ISMRC_BadPropertyType, "%s%s%s%s", item, name, "Password", ism_config_json_typeString(otype));
                rc = ISMRC_BadPropertyType;
                goto VALIDATION_END;
            }
            char *passwdStr = (char *)json_string_value(passwd);
            pwd = ism_security_decryptAdminUserPasswd(passwdStr);
        }

        if ( !certPwd && !pwd ) {
            /* Missing password */
            rc = ISMRC_PropertyRequired;
            ism_common_setErrorData(rc, "%s%s", "Password", "null");
            goto VALIDATION_END;
        }

        /* validate key and password combination */
        char *keyfname = NULL;
        ismLTPA_t *secretKey=NULL;
        int keypathlen = 0;
        const char *ltpaKeyStore = ism_common_getStringProperty(ism_common_getConfigProperties(), "LTPAKeyStore");

        if (getenv("CUNIT") == NULL) {
<<<<<<< HEAD
            ltpaKeyStore = IMA_SVR_DATA_PATH "/userfiles";
=======
            ltpaKeyStore = USERFILES_DIR;
>>>>>>> e6ede540
        }

        if ( ltpaKeyStore ) {
            keypathlen = strlen(certName) + strlen(ltpaKeyStore) + 32;
        } else {
            keypathlen = strlen(certName) + 1024;
        }

        keyfname = (char *)alloca(keypathlen);
        sprintf(keyfname, "%s/%s", ltpaKeyStore?ltpaKeyStore:"", certName);

        if ( certPwd ) {
            rc = ism_security_ltpaReadKeyfile(keyfname, certPwd, &secretKey);
        } else {
            rc = ism_security_ltpaReadKeyfile(keyfname, pwd, &secretKey);
        }

        if (secretKey == NULL || rc != ISMRC_OK ) {
            rc = ISMRC_LTPAInvalidKeyFile;
            ism_common_setError(rc);
            if ( pwd ) ism_common_free(ism_memory_admin_misc,pwd);
            goto VALIDATION_END;
        } else {
            ism_security_ltpaDeleteKey(secretKey);
        }
        if ( pwd ) ism_common_free(ism_memory_admin_misc,pwd);
    }


    //apply certificate if there is one
    if (getenv("CUNIT") == NULL){
        rc =  ism_config_restapi_applyLTPACert(name, certName, certPwd, overwrite);
        if (rc) {
		    TRACE(5, "%s: call msshell return error code: %d\n", __FUNCTION__, rc);
	    }
    }

    // update mergedObj with encrypted password
	if (certPwd && hasNewPwd) {
		password = ism_security_encryptAdminUserPasswd(certPwd);
		if ( password == NULL || *password == '\0') {
			rc = ISMRC_BadPropertyValue;
			ism_common_setErrorData(ISMRC_BadPropertyValue, "%s%s", "Password", "null");
			goto VALIDATION_END;
		}
		TRACE(5, "%s: Password has been encrypted.\n", __FUNCTION__);

		json_object_set(mergedObj, "Password", json_string((const char *)password));
		if (password) ism_common_free(ism_memory_admin_misc,password);
	}

VALIDATION_END:

    TRACE(9, "Exit %s: rc %d\n", __FUNCTION__, rc);

    return rc;
}
<|MERGE_RESOLUTION|>--- conflicted
+++ resolved
@@ -218,11 +218,7 @@
         const char *ltpaKeyStore = ism_common_getStringProperty(ism_common_getConfigProperties(), "LTPAKeyStore");
 
         if (getenv("CUNIT") == NULL) {
-<<<<<<< HEAD
-            ltpaKeyStore = IMA_SVR_DATA_PATH "/userfiles";
-=======
             ltpaKeyStore = USERFILES_DIR;
->>>>>>> e6ede540
         }
 
         if ( ltpaKeyStore ) {
