/*
 * Copyright (c) 2015-2021 Contributors to the Eclipse Foundation
 * 
 * See the NOTICE file(s) distributed with this work for additional
 * information regarding copyright ownership.
 * 
 * This program and the accompanying materials are made available under the
 * terms of the Eclipse Public License 2.0 which is available at
 * http://www.eclipse.org/legal/epl-2.0
 * 
 * SPDX-License-Identifier: EPL-2.0
 */

/*
 * This file contains RESTAPI functions.
 */

#define TRACE_COMP Admin

#include "validateInternal.h"
#include "configInternal.h"
#include "ltpautils.h"

extern int modeChanged;
extern int modeChangedPrev;
extern int32_t ism_config_set_dynamic_extended(int actionType, ism_json_parse_t *json, char *inpbuf, int inpbuflen, char **retbuf);
extern int ism_admin_restapi_getProtocolsInfo(char *pname, ism_http_t *http);
extern int ism_config_json_processGet(ism_http_t *http);
extern int ism_config_json_processDelete(ism_http_t *, ism_rest_api_cb callback);
extern int ism_config_json_parseServiceImportPayload(ism_http_t *http, ism_rest_api_cb callback);
extern int ism_config_json_parseServiceExportPayload(ism_http_t *http, ism_rest_api_cb callback);
extern int ism_config_json_getUserAuthority(ism_http_t *http);
extern int ism_config_json_getFile(ism_http_t *http, char *fname);
extern int ism_config_json_getFileList(ism_http_t *http, char *service);
extern int ism_config_json_parseServiceDiagPayload(ism_http_t *http, char * component, ism_rest_api_cb callback);
extern char * ism_admin_getLicenseAccptanceTags(int *licenseStatus);
extern int ism_config_json_parseServiceImportClientSetPayload(ism_http_t *http, ism_rest_api_cb callback);
extern int ism_config_json_parseServiceExportClientSetPayload(ism_http_t *http, ism_rest_api_cb callback);
extern int ism_config_json_deleteClientSet(ism_http_t * http, char * object, char * subinst, int force);
extern int ism_config_json_getClientSetStatus(ism_http_t * http, char * serviceType, char * requestID);
extern int ism_admin_getResourceSetDescriptorStatus(ism_http_t *http, ism_rest_api_cb callback);

extern json_t *srvConfigRoot;                 /* Server configuration JSON object  */

//The list of unsupported RESTAPI items but exists in schema
static const char * const unsupportList[] ={
		"SSHHost", "WebUIPort", "WebUIHost",
		"MgmtMemPercent", "GranuleSizeBytes", "FixEndpointInterface",
		"LogAutoTransfer", "LogConfig", "AdminMode", "InternalErrorCode"
};

int restTraceDumpFlag = 0;

/* variables to handle build order issues */
typedef int (*removeInactiveClusterMember_f)(ism_http_t *http);
removeInactiveClusterMember_f removeInactiveClusterMember = NULL;

/*
 * Check if the itemName has an associated component in schema and also return
 * the object type.
 */
int ism_config_isItemValid( char * itemName, char **component, ism_objecttype_e *objtype) {
	int rc = ISMRC_OK;
	int count = sizeof(unsupportList)/sizeof(char *);

	if (!itemName || *itemName == '\0' ) {
		rc = ISMRC_PropertyRequired;
		ism_common_setErrorData(rc, "%s%s", "Item", "null");
		return rc;
	}

	rc = ism_config_getComponent(0, itemName, component, objtype);

	/*
	 * check if the itemName is on the unsupported list
	 */
	if (rc == ISMRC_OK) {
		int i = 0;
		for ( i = 0; i < count; i++ ) {
			if (!strcmp(itemName, unsupportList[i])) {
				rc = ISMRC_BadPropertyName;
				ism_common_setErrorData(rc, "%s", itemName);
				TRACE(3, "Configuration Object: %s is not supported.\n", itemName);
			}
		}
	}
	return rc;
}

/* return 0 if not exist*/
static int isFileExist( char * filepath)
{
    if (filepath == NULL)
        return 0;

    if( access( filepath, R_OK ) != -1 ) {
        return 1;
    }
    return 0;
}

/*
 * Call ism_config_set_dynamic_extended with supported JSON string.
 */
int ism_config_restapi_callConfig( char *cmd, int actionType, ism_http_t *http) {
	int rc = ISMRC_OK;
	char *outbuf = NULL;
	int inlen = strlen(cmd);
	char *inbuf = ism_common_strdup(ISM_MEM_PROBE(ism_memory_admin_misc,1000),cmd);

	/* Parse input string and create JSON object */
	ism_json_parse_t parseobj = { 0 };
	ism_json_entry_t ents[40];

	parseobj.ent = ents;
	parseobj.ent_alloc = (int)(sizeof(ents)/sizeof(ents[0]));
	parseobj.source = (char *) cmd;
	parseobj.src_len = strlen(cmd) + 1;
	ism_json_parse(&parseobj);
	if (parseobj.rc) {
		LOG(ERROR, Admin, 6001, "%-s%d", "Failed to parse administrative request {0}: RC={1}.", cmd, parseobj.rc );
		ism_common_setErrorData(6001, "%s%d", inbuf, parseobj.rc);
		rc = ISMRC_ArgNotValid;
		goto CALLCONFIG_END;
	}

	//The outbuf is only used by delete clientset.
	if (actionType == ISM_ADMIN_RUNMSSHELLSCRIPT) {
		rc = ism_admin_runMsshellScript(&parseobj, &http->outbuf);
	} else {
	    rc = ism_config_set_dynamic_extended(actionType, &parseobj, inbuf, inlen, &outbuf);
		if (outbuf)
			ism_common_allocBufferCopyLen(&http->outbuf, outbuf, strlen(outbuf));
	}


CALLCONFIG_END:
    if (outbuf)  ism_common_free(ism_memory_admin_misc,outbuf);
    if (inbuf)  ism_common_free(ism_memory_admin_misc,inbuf);
	TRACE(9, "%s: Exit with rc: %d\n", __FUNCTION__, rc);
    return rc;
}

int ism_config_setApplyCertErrorMsg(int rc, char *item) {
	int retcode = 0;

	TRACE(3, "%s: Error code returned from apply %s object certificate is: %d\n", __FUNCTION__, item?item:"NULL", rc);
	switch (rc) {
	case 2:
		ism_common_setError(6184);
		//DISPLAY_MSG(ERROR, 6184, "", "Cannot find the certificate file specified. Make sure it has been uploaded.");
		retcode = 6184;
		break;
	case 3:
		ism_common_setError(6185);
		//DISPLAY_MSG(ERROR,6185, "", "Cannot find the key file specified. Make sure it has been uploaded.");
		retcode = 6185;
		break;
	case 4:
		ism_common_setError(6186);
		//DISPLAY_MSG(ERROR,6186, "", "The certificate already exists. Set Overwrite to true to replace the existing certificate.");
		retcode = 6186;
		break;
	case 5:
		ism_common_setError(6187);
		//DISPLAY_MSG(ERROR,6187, "", "Store the certificate into " IMA_PRODUCTNAME_FULL " keystore failed.");
		retcode = 6187;
		break;
	case 6:
		ism_common_setError(6188);
		//DISPLAY_MSG(ERROR,6188, "", "Store the key file into " IMA_PRODUCTNAME_FULL " keystore failed.");
		retcode = 6188;
		break;
	case 7:
		ism_common_setError(6189);
		//DISPLAY_MSG(ERROR,6189, "", "The certificate and key file do not match.");
		retcode = 6189;
		break;
	case 8:
		ism_common_setError(6190);
		//DISPLAY_MSG(ERROR,6190, "", "An error occurred while verifying the key file.  Error returned: unable to load Private Key.");

		retcode = 6190;
		break;
	case 9:
		ism_common_setError(6191);
		//DISPLAY_MSG(ERROR,6191, "", "The key file specified has a password. need input \"KeyFilePassword\".");
		retcode = 6191;
		break;
	case 10:
		ism_common_setError(6192);
		//DISPLAY_MSG(ERROR,6192, "", "The certificate file might be in an unexpected format, or the certificate password might be incorrect or missing.");
		retcode = 6192;
		break;
	case 11:
		ism_common_setError(6193);
		//DISPLAY_MSG(ERROR,6193, "", "The key file might be in an unexpected format, or the key password might be incorrect or missing.");
		retcode = 6193;
		break;
	case 13:
		ism_common_setError(6194);
		//DISPLAY_MSG(ERROR,6194, "", "The certificate file specified has a password. Need input \"CertFilePassword\".");
		retcode = 6194;
		break;
	case 14:
		ism_common_setError(6180);
		//DISPLAY_MSG(ERROR,6180, "", "The certificate failed the verification.");
		retcode = 6180;
		break;
	case 15:
		ism_common_setError(6181);
		//DISPLAY_MSG(ERROR,6181, "", "The certificate must be in PEM format.");
		retcode = 6181;
		break;
	case 16:
		ism_common_setError(6182);
		//DISPLAY_MSG(ERROR,6182, "", "The certificate must be in PEM format.");
		retcode = 6182;
		break;
	case 17:
		ism_common_setError(6183);
		//DISPLAY_MSG(ERROR,6183, "", "The certificate is not a CA certificate.");

		retcode = 6183;
		break;
	case 12:
	default:
		ism_common_setError(ISMRC_Error);
		retcode = ISMRC_Error;
		break;
	}
	return retcode;
}

//find out ClientID and SubName from the path string ClientID/SubName
//ClientID can be 1024 with any characters.
static void findSubParams(char *substr, char **SubName) {
	char *p, *ptr = NULL;

	if (!substr)
		return;

	ptr = strchr(substr, '/');
	if (ptr == NULL)
		return;
    *ptr = '\0';

	p = ptr +1;
	if ( p != NULL && *p != '\0' ) {
	   *SubName = p;
	}

	return;
}



/* Handle RESTAPI apply LTPA certificate
 *
 * @param  name         The LTPAProfile name
 * @param  keyfile      The ltpa certificate
 * @param  pwd          The ltpa certificate password
 *
 * Returns ISMRC_OK on success, ISMRC_* on error
 */
int ism_config_restapi_applyLTPACert(const char *name, char *keyfile, char *pwd, int overwrite) {
	char * fileutilsPath  = IMA_SVR_INSTALL_PATH "/bin/imafileutils.sh";
    int rc = ISMRC_OK;
    const char *orikey = NULL;
    int profile_found = 0;
    int rollback = 0;


    if (keyfile && pwd) {
        int clen = strlen(USERFILES_DIR) + strlen(keyfile) + 1;
        char *keyfilepath = alloca(clen);

        snprintf(keyfilepath, clen, "%s%s", USERFILES_DIR, keyfile);
        if ( !isFileExist(keyfilepath) ) {
        	TRACE(3, "%s: LTPA Key file: %s cannont be found.\n", __FUNCTION__, keyfilepath);
        	rc = 6185;
        	ism_common_setError(rc);
            goto LTPACERT_END;
        }

        /* need to run perl to convert keyfile*/
        pid_t pid = fork();
        if (pid < 0){
            perror("fork failed");
            return ISMRC_Error;
        }
        if (pid == 0){
            execl(fileutilsPath, "imafileutils.sh", "convert", keyfilepath, NULL);
            int urc = errno;
     		TRACE(1, "Unable to run certApply.sh: errno=%d error=%s\n", urc, strerror(urc));
     		_exit(1);
        }
	    int st;
	    waitpid(pid, &st, 0);
	    int res = WIFEXITED(st) ? WEXITSTATUS(st) : 1;
	    if (res)  {
	    	TRACE(3, "%s: failed to convert: %s into UNIX format.\n", __FUNCTION__, keyfile);
	    	rc = 6202;
	    	ism_common_setErrorData(rc, "%s", keyfile);
		    //DISPLAY_MSG(ERROR,6202, "%s", "The KeyFile \"{0}\" cannot be converted to UNIX format. Convert the file before upload.", keyfile);
	    	goto LTPACERT_END;
	    }

        ismLTPA_t *ltpakey;
        rc = ism_security_ltpaReadKeyfile(keyfilepath, (char *)pwd, &ltpakey);
        if (ltpakey == NULL || rc != ISMRC_OK ) {
        	TRACE(3, "%s: ltpa validation return code: %d\n", __FUNCTION__, rc);
        	rc = 6200;
        	ism_common_setError(rc);
            //DISPLAY_MSG(ERROR,6200, "", "LTPA KeyFile is not valid, or the KeyFile and Password do not match.");
        	goto LTPACERT_END;
        } else {
            ism_security_ltpaDeleteKey(ltpakey);
        }

        /* find object */
        json_t * instObj = ism_config_json_getComposite("LTPAProfile", name, 0);
        if ( instObj ) {
        	profile_found = 1;
        	json_t *item = json_object_get(instObj, "KeyFileName");
			if (item->type != JSON_STRING) {
				ism_common_setErrorData(ISMRC_BadOptionValue, "%s%s%s", "KeyFileName", "Name", "InvalidType");
				rc = ISMRC_BadOptionValue;
				goto LTPACERT_END;
			}
			orikey = json_string_value(item);
			TRACE(5, "%s: Found existing CertificateProfile %s with KeyFileName: %s\n", __FUNCTION__, name?name:"null", orikey?orikey:"null");
        }

        /* check if the keyfile name has been exist and used by other LTPAProfile*/
        char *ltpaCertDir = (char *)ism_common_getStringProperty(ism_common_getConfigProperties(),"LTPAKeyStore");
        int dlen = strlen(ltpaCertDir) + strlen(keyfile) + 2;
        char *destpath = alloca(dlen);
        snprintf(destpath, dlen, "%s/%s", ltpaCertDir, keyfile);

        /* check if any ltpa profile use the same keyfile name*/


        /* If the keyfile exists in LTPAKeyStore, and LTPAProfile is associating with it */
        if (isFileExist(destpath) ) {
            if( (orikey && strcmp(orikey, keyfile)) || profile_found == 0) {
            	rc = 6203;
            	ism_common_setErrorData(rc, "%s%s%s", "KeyFileName", keyfile, "LTPAProfile");
                //DISPLAY_MSG(ERROR,6203, "%s%s%s", "The {0} \"{1}\" is used by another {2}.", "KeyFileName", keyfile, "LTPAProfile");
            	goto LTPACERT_END;
            }
            if (!overwrite) {
            	rc = 6201;
            	ism_common_setErrorData(rc, "%s", keyfile);
            	goto LTPACERT_END;
            	// DISPLAY_MSG(ERROR,6201, "%s", "The \"{0}\" already exists. Set \"Overwrite\":true to update the existing configuration.", keyfile);
            }
        }

        rollback = 1;
        //backup original keyfile
        if (orikey ) {
            int len = 0;
            len = strlen(USERFILES_DIR) + strlen(name) + 1;
            char *tmpdir = alloca(len);
            snprintf(tmpdir, len, "%s%s", USERFILES_DIR, name);
            mkdir(tmpdir, S_IRWXU);

            len = 0;
            len = strlen(ltpaCertDir) + strlen(orikey) + 2;
            char *opath = alloca(len);
            snprintf(opath, len, "%s/%s", ltpaCertDir, orikey);

            len = 0;
            len = strlen(tmpdir) + strlen(orikey) + 2;
            char *tpath = alloca(len);
            snprintf(tpath, len, "%s/%s", tmpdir, orikey);
            if (copyFile(opath, tpath) == 0) {
                unlink(opath);
            }
        }

        // we can copy the keyfile here now
        copyFile(keyfilepath, destpath);
    } else {
    	rc = 6199,
    	ism_common_setError(rc);
        //DISPLAY_MSG(ERROR,6199, "", "You must specify both a KeyFileName and a Password.");
    }

LTPACERT_END:
	if (rollback) ism_config_rollbackCertificate(name, keyfile, rc, LTPA_CERTIFICATE);

    TRACE(9, "%s: Exit with rc: %d\n", __FUNCTION__, rc);
    return rc;
}


/* Handle RESTAPI apply OAuth certificate
 *
 * @param  name         The OAuthProfile name
 * @param  keyfile      The OAuth certificate
 *
 * Returns ISMRC_OK on success, ISMRC_* on error
 */
int ism_config_restapi_applyOAuthCert(const char *name, char *keyfile, int overwrite) {
	char * fileutilsPath  = IMA_SVR_INSTALL_PATH "/bin/imafileutils.sh";
    int rc = ISMRC_OK;
    int inUsersFile = 0;
    int inOAuthDir = 0;
    char *keyfilepath = NULL;

    if (keyfile) {
        int clen = strlen(USERFILES_DIR) + strlen(keyfile) + 1;
        char *ufilepath = alloca(clen);
        snprintf(ufilepath, clen, "%s%s", USERFILES_DIR, keyfile);
        if ( !isFileExist(ufilepath) ) {
            TRACE(7, "%s: Could not find OAuth Key file: %s\n", __FUNCTION__, ufilepath);
        } else {
            inUsersFile = 1;
        }

        /* check if file exists in cert dir */
        char *keyStore = (char *)ism_common_getStringProperty(ism_common_getConfigProperties(),"OAuthCertificateDir");
        if ( !keyStore ) keyStore = IMA_SVR_DATA_PATH "/data/certificates/OAuth";
        clen = strlen(keyStore) + strlen(keyfile) + 2;
        char *cfilepath = alloca(clen);
        snprintf(cfilepath, clen, "%s/%s", keyStore, keyfile);
        if ( !isFileExist(cfilepath) ) {
            TRACE(7, "%s: Could not find OAuth Key file: %s\n", __FUNCTION__, cfilepath);
        } else {
            inOAuthDir = 1;
        }

        /* check if file exists */
        if ( inUsersFile == 0 && inOAuthDir == 0 ) {
            rc = 6185;
            ism_common_setErrorData(rc, "%s", keyfile);
            goto OAUTHCERT_END;
        }

        /* check for unique keyfile */
        char *orgKeyFileName = NULL;
        json_t *opobj = json_object_get(srvConfigRoot, "OAuthProfile");
        json_t *objval = NULL;
        const char *objkey = NULL;
        json_object_foreach(opobj, objkey, objval) {
            if ( strcmp(objkey, name)) {
                json_t *keyObj = json_object_get(objval, "KeyFileName");
                if ( keyObj && json_typeof(keyObj) == JSON_STRING) {
                    char *kname = (char *)json_string_value(keyObj);
                    if ( kname && !strcmp(kname, keyfile)) {
                        rc = 6203;
                        ism_common_setErrorData(rc, "%s%s%s", "KeyFileName", keyfile, "OAuthProfile");
                        goto OAUTHCERT_END;
                    }
                }
            } else {
            	/* Retain keyfile name from existing object */
                json_t *keyObj = json_object_get(objval, "KeyFileName");
                if ( keyObj && json_typeof(keyObj) == JSON_STRING) {
                    char *tmpstr = (char *)json_string_value(keyObj);
                    if ( tmpstr && *tmpstr != '\0') {
                    	orgKeyFileName = ism_common_strdup(ISM_MEM_PROBE(ism_memory_admin_misc,1000),tmpstr);
                    }
                }
            }
        }

        /* check for overwite key */
        if ( overwrite == 0 && inUsersFile == 1 && inOAuthDir == 1 ) {
            rc = 6201;
            ism_common_setErrorData(rc, "%s", keyfile);
            goto OAUTHCERT_END;
        }

        /* set keyfilepath */
        if ( inUsersFile == 1 ) {
            keyfilepath = ufilepath;

            /* need to run perl to convert keyfile*/
            pid_t pid = fork();
            if (pid < 0){
                perror("fork failed");
                return ISMRC_Error;
            }
            if (pid == 0){
                execl(fileutilsPath, "imafileutils.sh", "convert", keyfilepath, NULL);
                int urc = errno;
                TRACE(1, "Unable to run certApply.sh: errno=%d error=%s\n", urc, strerror(urc));
                _exit(1);
            }
            int st;
            waitpid(pid, &st, 0);
            int res = WIFEXITED(st) ? WEXITSTATUS(st) : 1;
            if (res)  {
                TRACE(3, "%s: failed to convert: %s into UNIX format.\n", __FUNCTION__, keyfile);
                rc = 6202;
                ism_common_setErrorData(rc, "%s", keyfile);
                goto OAUTHCERT_END;
            }

            /* copy file to cert dir */
            copyFile(ufilepath, cfilepath);

            /* delete file from usersfile dir */
            unlink(ufilepath);
        }

        /* If new key file is not same as old, then remove old file if exist */
        if ( keyfile && orgKeyFileName && strcmp(keyfile, orgKeyFileName) ) {

            clen = strlen(keyStore) + strlen(orgKeyFileName) + 2;
            char *ofilepath = alloca(clen);
            snprintf(ofilepath, clen, "%s/%s", keyStore, orgKeyFileName);
            if ( !isFileExist(ofilepath) ) {
                TRACE(7, "%s: Could not find old OAuth Key file: %s\n", __FUNCTION__, ofilepath);
            } else {
            	TRACE(7, "%s: Delete old OAuth Key file: %s\n", __FUNCTION__, ofilepath);
            	unlink(ofilepath);
            }

            ism_common_free(ism_memory_admin_misc,orgKeyFileName);

        }
    } else {
    	rc = ISMRC_PropertyRequired;
    	ism_common_setErrorData(rc, "%s%s", "KeyFileName", "null");
    }

OAUTHCERT_END:

    TRACE(9, "%s: Exit with rc: %d\n", __FUNCTION__, rc);
    return rc;
}

/*
 * This should be a temporary function which will use existing admin validation and config functions.
 * The existing functions require a single configuration JSON string listed below.
 * We should update validation function to work with configSet properties directly.
 *
 * Handle RESTAPI HTTP apply certificate actions for configuration object:
 * 	Certificate
 * 	LDAP
 * 	TrustedCertificate
 * 	ClientCertificate
 * 	QueueManagerConnection
 * 	.
 * The return result or error will be in http->outbuf
 *
 * @param  item         the delete object type
 * @param  props        the configuration properties
 * @param  http         ism_htt_t object
 *
 * Returns ISMRC_OK on success, ISMRC_* on error
 */
int ism_config_restapi_applyCert(const char *item, ism_prop_t *props, ism_http_t *http) {
	int rc = ISMRC_OK;
	char command[8096];
	int i = 0;
	const char *propName = NULL;
	int overwrite = 0;


	memset(command, 0, sizeof(command));
	if (!item) {
    	rc = ISMRC_BadPropertyValue;
    	ism_common_setErrorData(rc, "%s%s", "ObjectType", "null");
    	goto APPLYCERT_END;
	}

	if (!strcmpi(item, "CertificateProfile")) {
		const char *name    = ism_common_getStringProperty(props, "Certificate");
		const char *keyname = ism_common_getStringProperty(props, "Key");
		const char *certpwd = ism_common_getStringProperty(props, "CertFilePassword");
		const char *keypwd  = ism_common_getStringProperty(props, "KeyFilePassword");
		overwrite = ism_common_getBooleanProperty(props, "Overwrite", 1);

		if (!name) {
			rc = ISMRC_BadPropertyValue;
			ism_common_setErrorData(rc, "%s%s", "Certificate", "null");
			goto APPLYCERT_END;
		}
		if (!keyname) {
			rc = ISMRC_BadPropertyValue;
			ism_common_setErrorData(rc, "%s%s", "Key", "null");
			goto APPLYCERT_END;
		}

		// args for Server cert - "apply", "Server", overwrite, name, keyname, keypwd, certpwd
		sprintf(command, "{ \"Action\":\"msshell\",\"User\":\"admin\",\"ScriptType\":\"apply\", \"Command\":\"Server\", \"Arg1\":\"%s\", \"Arg2\":\"%s\", \"Arg3\":\"%s\", \"Arg4\":\"%s\", \"Arg5\":\"%s\" }",
		        	    			overwrite?"True":"False", name?name:"", keyname?keyname:"", keypwd?keypwd:"", certpwd?certpwd:"" );
		TRACE(5, "%s:REST API apply cmd: %s\n", __FUNCTION__, command);
	} else if (!strcmpi(item, "QueueManagerConnection")) {
		const char *mqsslkey   = ism_common_getStringProperty(props, "MQSSLKey");
		const char *mqstashpwd = ism_common_getStringProperty(props, "MQStashPassword");
		overwrite = ism_common_getBooleanProperty(props, "Overwrite", 1);

		if (!mqsslkey) {
			rc = ISMRC_BadPropertyValue;
			ism_common_setErrorData(rc, "%s%s", "MQSSLKey", "null");
			goto APPLYCERT_END;
		}
		if (!mqstashpwd) {
			rc = ISMRC_BadPropertyValue;
			ism_common_setErrorData(rc, "%s%s", "MQStashPassword", "null");
			goto APPLYCERT_END;
		}
		overwrite = ism_common_getBooleanProperty(props, "Overwrite", 1);

    	// args for MQ cert - "apply", "MQ", overwrite, mqsslkey, mqstashpwd
    	sprintf(command, "{ \"Action\":\"msshell\",\"User\":\"admin\",\"ScriptType\":\"apply\", \"Command\":\"MQ\", \"Arg1\":\"%s\", \"Arg2\":\"%s\", \"Arg3\":\"%s\" }",
    			overwrite?"True":"False", mqsslkey?mqsslkey:"", mqstashpwd?mqstashpwd:"" );
    	TRACE(5, "%s:REST API apply cmd: %s\n", __FUNCTION__, command);
	} else if (!strcmpi(item, "LDAP")) {
		const char *ldapcert    = ism_common_getStringProperty(props, "Certificate");
		overwrite = ism_common_getBooleanProperty(props, "Overwrite", 1);
		if (!ldapcert || !*ldapcert) {
			goto APPLYCERT_END;
		}
		overwrite = ism_common_getBooleanProperty(props, "Overwrite", 1);

		// args for LDAP cert - "apply", "LDAP", overwrite, ldapcert
    	sprintf(command, "{ \"Action\":\"msshell\",\"User\":\"admin\",\"ScriptType\":\"apply\", \"Command\":\"LDAP\", \"Arg1\":\"%s\", \"Arg2\":\"%s\" }",
    			overwrite?"True":"False", ldapcert?ldapcert:"" );
    	TRACE(5, "%s:REST API apply cmd: %s\n", __FUNCTION__, command);
	} else if (!strcmpi(item, "TrustedCertificate")) {
		const char *trustedcert = NULL;
		const char *secprofile  = NULL;

		for (i=0; ism_common_getPropertyIndex(props, i, &propName) == 0; i++) {
			if (!propName)
				continue;

			//skip the properties added by init_newCompositeProps
			if (!strcmp(propName, "Type") || !strcmp(propName, "Component") || !strcmp(propName, "Item"))
				continue;

			const char *propValue = ism_common_getStringProperty(props, propName);
			if ( !propValue || !*propValue ) {
				if (!strcmpi(propName, "TrustedCertificate")) {
					rc = ISMRC_BadPropertyValue;
					ism_common_setErrorData(rc, "%s%s", "TrustedCertificate", "null");
					goto APPLYCERT_END;
				} else if (!strcmpi(propName, "SecurityProfileName")) {
					rc = ISMRC_BadPropertyValue;
					ism_common_setErrorData(rc, "%s%s", "SecurityProfileName", "null");
					goto APPLYCERT_END;
				}
			}

            if (!strcmpi(propName, "TrustedCertificate")) {;
        	    trustedcert = propValue;
            } else if (!strcmpi(propName, "SecurityProfileName")) {
        	    secprofile = propValue;
            }else if (!strcmpi(propName, "Overwrite")) {
            	overwrite = ism_common_getBooleanProperty(props, "Overwrite", 1);
             }else {
             	TRACE(3, "%s: the property: %s does not supported by: %s\n", __FUNCTION__, propName, item);
             	rc = ISMRC_ArgNotValid;
             	ism_common_setErrorData(rc, "%s", propName);
             	goto APPLYCERT_END;
             }
        }


		rc = ism_config_validate_CheckItemExist("Transport", "SecurityProfile", (char *)secprofile );
		if (rc) {
			TRACE(3, "%s: validate SecurityProfile: %s return error code: %d\n", __FUNCTION__, secprofile, rc);
			ism_common_setError(rc);
			goto APPLYCERT_END;
		}

    	// args for Trusted cert - "apply", "TRUSTED", overwrite, secprofile, trustedcert
    	sprintf(command, "{ \"Action\":\"msshell\",\"User\":\"admin\",\"ScriptType\":\"apply\", \"Command\":\"TRUSTED\", \"Arg1\":\"%s\", \"Arg2\":\"%s\", \"Arg3\":\"%s\" }",
    			overwrite?"True":"False", secprofile?secprofile:"", trustedcert?trustedcert:"" );
    	TRACE(5, "%s:REST API apply cmd: %s\n", __FUNCTION__, command);

	}  else if (!strcmpi(item, "ClientCertificate")) {
        const char *clntcert = NULL;
        const char *secprofile  = NULL;

        for (i=0; ism_common_getPropertyIndex(props, i, &propName) == 0; i++) {
            if (!propName)
                continue;

            //skip the properties added by init_newCompositeProps
            if (!strcmp(propName, "Type") || !strcmp(propName, "Component") || !strcmp(propName, "Item"))
                continue;

            const char *propValue = ism_common_getStringProperty(props, propName);
            if ( !propValue || !*propValue ) {
                if (!strcmpi(propName, "CertificateName")) {
                    rc = ISMRC_BadPropertyValue;
                    ism_common_setErrorData(rc, "%s%s", "ClientCertificate", "null");
                    goto APPLYCERT_END;
                } else if (!strcmpi(propName, "SecurityProfileName")) {
                    rc = ISMRC_BadPropertyValue;
                    ism_common_setErrorData(rc, "%s%s", "SecurityProfileName", "null");
                    goto APPLYCERT_END;
                }
            }

            if (!strcmpi(propName, "CertificateName")) {;
                clntcert = propValue;
            } else if (!strcmpi(propName, "SecurityProfileName")) {
                secprofile = propValue;
            } else if (!strcmpi(propName, "Overwrite")) {
                overwrite = ism_common_getBooleanProperty(props, "Overwrite", 1);
            } else {
                TRACE(3, "%s: the property: %s does not supported by: %s\n", __FUNCTION__, propName, item);
                rc = ISMRC_ArgNotValid;
                ism_common_setErrorData(rc, "%s", propName);
                goto APPLYCERT_END;
            }
        }

        rc = ism_config_validate_CheckItemExist("Transport", "SecurityProfile", (char *)secprofile );
        if (rc) {
            TRACE(3, "%s: validate SecurityProfile: %s return error code: %d\n", __FUNCTION__, secprofile, rc);
            ism_common_setError(rc);
            goto APPLYCERT_END;
        }

        // args for Trusted cert - "apply", "CLIENT", overwrite, secprofile, clntcert
        sprintf(command, "{ \"Action\":\"msshell\",\"User\":\"admin\",\"ScriptType\":\"apply\", \"Command\":\"CLIENT\", \"Arg1\":\"%s\", \"Arg2\":\"%s\", \"Arg3\":\"%s\" }",
                overwrite?"True":"False", secprofile?secprofile:"", clntcert?clntcert:"" );
        TRACE(5, "%s:REST API apply cmd: %s\n", __FUNCTION__, command);

	}

	rc = ism_config_restapi_callConfig( command, ISM_ADMIN_RUNMSSHELLSCRIPT, http);
	if (rc) {
		TRACE(5, "%s: call msshell return error code: %d\n", __FUNCTION__, rc);
		int xrc = 0;
		xrc = ism_config_setApplyCertErrorMsg(rc, (char *)item);
		rc = xrc;
	}

APPLYCERT_END:
    TRACE(9, "%s: Exit with rc: %d\n", __FUNCTION__, rc);
	return rc;
}


/*
 * Count occurrances of c in s
 */
int strCount(const char * s, char c) {
    int count = 0;
    if (s) {
        while (*s) {
            if (*s == c)
                count++;
            s++;
        }
    }
    return count;
}


/*
 * This should be a temporary function which will use existing admin validation and config functions.
 * The existing functions require a single configuration JSON string listed below.
 * We should update validation function to work with configSet properties directly.
 *
 * Handle RESTAPI HTTP delete configuration object actions.
 * The return result or error will be in http->outbuf
 *
 * @param  componet     the config object's component
 * @param  item         the delete object type
 * @param  name         the delete object name
 * @param  props        the delete options specified in query parameters
 * @param  http         ism_htt_t object
 *
 * Returns ISMRC_OK on success, ISMRC_* on error
 */
int ism_config_restapi_deleteAnItem( char *component, char *item, char *name, char *secondArg, ism_prop_t *props, ism_http_t *http, ism_rest_api_cb callback) {
	int rc = ISMRC_OK;
	char buf[1024];
	char tbuf[64];
	const char * repl[5];
    int replSize = 0;
	concat_alloc_t cmd_buf = { buf, sizeof(buf), 0, 0 };
	int actionType = ISM_ADMIN_DELETE;
	int invokeOldPath = 0;
	int mqcObject = 0;

	if (!component || !item) {
		TRACE(3, "%s: Failed the null checking. Component: %s, Item: %s \n", __FUNCTION__, component?component:"null", item?item:"null");
		rc = ISMRC_ArgNotValid;
		if (!component)
		    ism_common_setErrorData(rc, "%s", "component");
		else
			ism_common_setErrorData(rc, "%s", "Item");
		goto DELETEANITEM_END;
	} else if (!name) {
        if ( *item == 'A' && !strcmp(item, "AdminEndpoint")) {
            name = "AdminEndpoint";
        } else if ( *item == 'S' && !strcmp(item, "Syslog")) {
                name = "Syslog";
        } else if ( *item == 'L' && !strcmp(item, "LDAP")) {
            name = "ldapconfig";
        } else if ( *item == 'H' && !strcmp(item, "HighAvailability")) {
            name = "haconfig";
        } else if ( *item == 'C' && !strcmp(item, "ClusterMembership")) {
            name = "cluster";
        } else if ( *item == 'M' && !strcmp(item, "MQCertificate")) {
            name = "MQCert";
        } else if ( *item == 'R' && !strcmp(item, "ResourceSetDescriptor")) {
            name = "ResourceSetDescriptor";
        } else if ( strcmp(item, "ClientSet")) {
		    TRACE(3, "%s: Failed the null checking. Name: %s\n", __FUNCTION__, name?name:"null");
		    rc = ISMRC_PropertyRequired;
		    ism_common_setErrorData(rc, "%s%s", "Name", "null");
			repl[0] = item;
			repl[1] = "null";
			replSize = 2;
			ism_confg_rest_createErrMsg(http, rc, repl, replSize);
		    goto DELETEANITEM_END;
        }
	}

	if ( !strcmp(item, "DestinationMappinRule") || !strcmp(item, "QueueManagerConnection") ) {
	    mqcObject = 1;
	}

	ism_json_putBytes(&cmd_buf, "{ \"Action\":\"set\",\"User\":\"admin\",\"Type\":\"Composite\",\"Delete\":\"True\",\"Component\":\"");
	ism_json_putBytes(&cmd_buf, component);
	ism_json_putBytes(&cmd_buf, "\",\"Item\":\"");
	ism_json_putBytes(&cmd_buf, item);
	ism_json_putBytes(&cmd_buf, "\",\"");
	if (!strcmp(item, "Subscription")) {
		ism_json_putBytes(&cmd_buf, "Name\":\"Subscription\",\"SubscriptionName\":\"");
	    ism_json_putEscapeBytes(&cmd_buf, secondArg, (int) strlen(secondArg));
	    ism_json_putBytes(&cmd_buf, "\",\"ClientID\":\"");
	    ism_json_putEscapeBytes(&cmd_buf, name, (int) strlen(name));
	    invokeOldPath = 1;
	} else if (!strcmp(item, "MQTTClient")) {
    	ism_json_putBytes(&cmd_buf, "Name\":\"");
		ism_json_putEscapeBytes(&cmd_buf, name, (int) strlen(name));
		invokeOldPath = 1;
	} else if (!strcmp(item, "ClientSet")) {
	    char * eos = "";
		const char *clientID = ism_common_getStringProperty(props, "ClientID");
		const char *retain = ism_common_getStringProperty(props, "Retain");
		const char *wait = ism_common_getStringProperty(props, "Wait");

		uint32_t waitsec = 60;
		if (wait)
		    waitsec = strtoul(wait, &eos, 10);

		if ((!clientID && !retain) || *eos) {
			rc = ISMRC_BadRESTfulRequest;
			ism_common_setErrorData(rc, "%s", http->query);
			goto DELETEANITEM_END;
		}
		if (clientID && *clientID != '\0') {
			ism_json_putBytes(&cmd_buf, "ClientID\":\"");
			ism_json_putEscapeBytes(&cmd_buf, clientID, (int) strlen(clientID));
			if (retain && *retain != '\0') {
				ism_json_putBytes(&cmd_buf, "\",\"Retain\":\"");
				ism_json_putEscapeBytes(&cmd_buf, retain, (int) strlen(retain));
			}
		} else {
			if (retain && *retain != '\0') {
			    ism_json_putBytes(&cmd_buf, "Retain\":\"");
			    ism_json_putEscapeBytes(&cmd_buf, retain, (int) strlen(retain));
			}
		}
		if (wait) {
		    sprintf(tbuf, ",\"Wait\": %u", waitsec);
		    ism_json_putBytes(&cmd_buf, tbuf);
		}
		invokeOldPath = 1;
	} else {
		ism_json_putBytes(&cmd_buf, "Name\":\"");
		ism_json_putEscapeBytes(&cmd_buf, name, (int) strlen(name));
	}
	ism_json_putBytes(&cmd_buf, "\" }");

	//now we have a full cmd.
	//need to copy cmd to a buf for set_dynamic_extend to parse.

	int len = cmd_buf.used;
	char *inbuf = alloca(len + 1);
	memset(inbuf, 0, len+1);
	memcpy(inbuf, cmd_buf.buf, len);
	inbuf[len] = '\0';
	TRACE(5, "Command from RESP API: %s\n", inbuf);

	if ( actionType ==  ISM_ADMIN_RUNMSSHELLSCRIPT || invokeOldPath == 1 ) {
	    rc = ism_config_restapi_callConfig(inbuf, actionType, http);
	}
	if (rc) {
	    TRACE(3, "%s: Failed to delete configuration object: %s, name: %s\n", __FUNCTION__, item, name);
		repl[0] = item;
		repl[1] = name;
		replSize = 2;
		ism_confg_rest_createErrMsg(http, rc, repl, replSize);
		goto DELETEANITEM_END;
	} else {
		if (getenv("CUNIT") == NULL){
			replSize = 0;
			repl[0] = '\0';
			ism_confg_rest_createErrMsg(http, 6011, repl, replSize);
		}

		/* Invoke API to delete from JSON object */
		rc = ism_config_json_processDelete(http, callback);
		/* Try deleting the string exactly as given to account for a slash in the name */
		if ((rc == ISMRC_NotFound || rc == ISMRC_BadRESTfulRequest) && strCount(http->user_path, '/') > 2) {
		    http->outbuf.used = 0;
		    http->val2 = 9;
		    rc = ism_config_json_processDelete(http, callback);
		    if (!rc)
		        ism_confg_rest_createErrMsg(http, 6011, repl, replSize);
		}
		if ( rc == ISMRC_OK ) {
		    if ( mqcObject == 1 ) {
		        TRACE(5, "%s: Delete is initiated for MQConnectivity configuration object: %s, name: %s.\n", __FUNCTION__, item, name);
		    } else {
	            TRACE(5, "%s: Configuration object: %s, name: %s has been deleted successfully.\n", __FUNCTION__, item, name);
		    }
		}
	}

DELETEANITEM_END:
    TRACE(9, "%s: Exit with rc: %d\n", __FUNCTION__, rc);
    return rc;
}

/* Handle RESTAPI HTTP delete TrustedCertificate actions.
 * The return result or error will be in http->outbuf
 *
 * @param  certName     the TrustedCertificate name
 * @param  props        the property list has SecurityProfile query parameter specified
 * @param  http         ism_htt_t object
 *
 * Returns ISMRC_OK on success, ISMRC_* on error
 */
int ism_config_restapi_deleteTrustedCertificate(char *secProfile, char *certName, ism_http_t *http) {
	char * certutilsPath  = IMA_SVR_INSTALL_PATH "/bin/certApply.sh";
    int rc = ISMRC_OK;
	char buf[2048];
    concat_alloc_t cmd_buf = { buf, sizeof(buf), 0, 0 };
	memset(buf, 0, sizeof(buf));
	const char * repl[5];
	int replSize = 0;
	char *item = "TrustedCertificate";

	TRACE(5, "%s: Delete TrustedCertificate: %s from SecurityProfile: %s\n", __FUNCTION__, certName, secProfile);
	if (!secProfile && !certName) {
		TRACE(3, "%s: The TrustedCertificate: %s or SecurityProfileName: %s cannot be null.\n", __FUNCTION__, certName?certName:"null", secProfile?secProfile:"null");
		rc = 6167;
		ism_common_setErrorData(rc, "%s%s", "SecurityProfileName", "TrustedCertificate");
		goto DELETE_TRUSTEDCERT;
	}

	rc = ism_config_validate_CheckItemExist("Transport", "SecurityProfile", secProfile );
	if (rc) {
		TRACE(3, "%s: validate SecurityProfile: %s return error code: %d\n", __FUNCTION__, secProfile, rc);
		ism_common_setError(rc);
		goto DELETE_TRUSTEDCERT;
	}

	int result = 0;
	pid_t pid = fork();
    if (pid < 0){
        perror("fork failed");
        return 1;
    }
    if (pid == 0){
    	execl(certutilsPath, "certApply.sh", "remove", "TRUSTED", "delete", secProfile, certName, NULL);
    	int urc = errno;
		TRACE(1, "Unable to run certApply.sh: errno=%d error=%s\n", urc, strerror(urc));
		_exit(1);
    }
    int st;
    waitpid(pid, &st, 0);
    result = WIFEXITED(st) ? WEXITSTATUS(st) : 1;

    if (result == 0 ) {
        /* invoke callback on transport to update SecurityProfile */
        /* get SecurityProfile configuration */
        json_t * secProfObj = ism_config_json_getComposite("SecurityProfile", secProfile, 0);
        if (secProfObj) {
            int haSync = 0;
            int discardMsg = 0;
            ism_config_t *handle = ism_config_getHandle(ISM_CONFIG_COMP_TRANSPORT, NULL);
            rc = ism_config_json_callCallback( handle, "SecurityProfile", secProfile, secProfObj, haSync, ISM_CONFIG_CHANGE_PROPS, discardMsg);
        }

    } else {
    	TRACE(5, "%s: call certApply.sh return error code: %d\n", __FUNCTION__, result);
		int xrc = 0;
		xrc = ism_config_setApplyCertErrorMsg(result, item);
		rc = xrc;
		if ( rc == 6184 ) {
			ism_common_setErrorData(rc, "%s", certName?certName:"");
		}
    }

DELETE_TRUSTEDCERT:
    if (cmd_buf.inheap)  ism_common_free(ism_memory_alloc_buffer,cmd_buf.buf);


    if (rc) {
        ism_confg_rest_createErrMsg(http, rc, repl, replSize);
	} else {
    	ism_confg_rest_createErrMsg(http, 6011, repl, replSize);
	}
    TRACE(9, "%s: Exit with rc: %d\n", __FUNCTION__, rc);
    return rc;

}

/* Handle RESTAPI HTTP delete ClientCertificate actions.
 * The return result or error will be in http->outbuf
 *
 * @param  certName     the ClientCertificate name
 * @param  props        the property list has SecurityProfile query parameter specified
 * @param  http         ism_htt_t object
 *
 * Returns ISMRC_OK on success, ISMRC_* on error
 */
int ism_config_restapi_deleteClientCertificate(char *secProfile, char *certName, ism_http_t *http) {
    char * certutilsPath  = IMA_SVR_INSTALL_PATH "/bin/certApply.sh";
    int rc = ISMRC_OK;
    char buf[2048];
    concat_alloc_t cmd_buf = { buf, sizeof(buf), 0, 0 };
    memset(buf, 0, sizeof(buf));
    const char * repl[5];
    int replSize = 0;
    char *item = "ClientCertificate";

    TRACE(5, "%s: Delete ClientCertificate: %s from SecurityProfile: %s\n", __FUNCTION__, certName, secProfile);
    if (!secProfile && !certName) {
        TRACE(3, "%s: The ClientCertificate or SecurityProfileName cannot be null. ClientCertificate:%s SecurityProfileName:%s\n", __FUNCTION__, certName?certName:"null", secProfile?secProfile:"null");
        rc = 6167;
        ism_common_setErrorData(rc, "%s%s", "SecurityProfileName", "CertificateName");
        goto DELETE_CLINTCERT;
    }

    rc = ism_config_validate_CheckItemExist("Transport", "SecurityProfile", secProfile );
    if (rc) {
        TRACE(3, "%s: validate SecurityProfile: %s return error code: %d\n", __FUNCTION__, secProfile, rc);
        ism_common_setError(rc);
        goto DELETE_CLINTCERT;
    }

    int result = 0;
    pid_t pid = fork();
    if (pid < 0){
        perror("fork failed");
        return 1;
    }
    if (pid == 0){
        execl(certutilsPath, "certApply.sh", "remove", "CLIENT", "delete", secProfile, certName, NULL);
        int urc = errno;
        TRACE(1, "Unable to run certApply.sh: errno=%d error=%s\n", urc, strerror(urc));
        _exit(1);
    }
    int st;
    waitpid(pid, &st, 0);
    result = WIFEXITED(st) ? WEXITSTATUS(st) : 1;

    if (result == 0) {
        /* invoke callback on transport to update SecurityProfile */
        /* get SecurityProfile configuration */
        json_t * secProfObj = ism_config_json_getComposite("SecurityProfile", secProfile, 0);
        if (secProfObj) {
            int haSync = 0;
            int discardMsg = 0;
            ism_config_t *handle = ism_config_getHandle(ISM_CONFIG_COMP_TRANSPORT, NULL);
            rc = ism_config_json_callCallback( handle, "SecurityProfile", secProfile, secProfObj, haSync, ISM_CONFIG_CHANGE_PROPS, discardMsg);
        }

    } else {
        TRACE(5, "%s: call certApply.sh return error code: %d\n", __FUNCTION__, result);
        int xrc = 0;
        xrc = ism_config_setApplyCertErrorMsg(result, item);
        rc = xrc;
		if ( rc == 6184 ) {
			ism_common_setErrorData(rc, "%s", certName?certName:"");
		}
    }

DELETE_CLINTCERT:
    if (cmd_buf.inheap)  ism_common_free(ism_memory_alloc_buffer,cmd_buf.buf);

    if (rc) {
        ism_confg_rest_createErrMsg(http, rc, repl, replSize);
	} else {
    	ism_confg_rest_createErrMsg(http, 6011, repl, replSize);
	}

    TRACE(9, "%s: Exit with rc: %d\n", __FUNCTION__, rc);
    return rc;

}

/**
 * Get system network interfaces
 * @param http		ism_http_t object
 *
 * Returns ISMRC_OK on success, ISMRC_* on error
 */
#define MAX_SSHHOST 100
int ism_admin_restapi_getInterfaces(ism_http_t *http)
{
	char **ipr = NULL;
	int count;

 	ipr = (char **)alloca(MAX_SSHHOST*sizeof(char*));

 	for (int i = 0; i < MAX_SSHHOST; i++ ) {
		ipr[i] = NULL;
	}

 	int needComma = 0;
 	// Following routine is in adminHA.c.... Do we need to move it?
 	if ( ism_admin_getIfAddresses(ipr, &count, 1) != 0 && count > 0) {
		ism_json_putBytes(&http->outbuf, "{ \"Version\":\"");
		ism_json_putEscapeBytes(&http->outbuf, SERVER_SCHEMA_VERSION, (int) strlen(SERVER_SCHEMA_VERSION));
		ism_json_putBytes(&http->outbuf, "\",\n  \"Interfaces\":[");
 		for (int i=0; i<count; i++) {
 			if (needComma) ism_json_putBytes(&http->outbuf, ", ");
			ism_json_putBytes(&http->outbuf, "\"");
			ism_json_putEscapeBytes(&http->outbuf, ipr[i], (int) strlen(ipr[i]));
			ism_json_putBytes(&http->outbuf, "\"");
			needComma = 1;
 		}
		ism_json_putBytes(&http->outbuf, "]}");

 	 	for (int i = 0; i<count; i++) {
 	 		if (ipr[i]) ism_common_free(ism_memory_admin_misc,ipr[i]);
 	 	}
 	}

	return ISMRC_OK;
}


/*
 *
 * Handle RESTAPI get configuration object actions.
 * The return result or error will be in http->outbuf
 *
 * @param  http         ism_htt_t object
 *
 * Returns ISMRC_OK on success, ISMRC_* on error
 * */
int ism_config_restapi_getAction(ism_http_t *http, ism_rest_api_cb callback) {
	int retcode = ISMRC_OK;
    char *nexttoken = NULL;
    char *component = NULL;
    char buf[512];

	ism_objecttype_e objtype = ISM_INVALID_OBJTYPE;
	const char * repl[5];
	int replSize = 0;
    char *tmpptr = NULL;

    TRACE(9, "%s: user path is: %s\n", __FUNCTION__, http->user_path?http->user_path:"null");

    if (!http->user_path) {
    	TRACE(3, "%s: user path is null\n", __FUNCTION__);
		repl[0] = "user_path";
		repl[1] = http->user_path;
		replSize = 2;
    	retcode = ISMRC_BadPropertyValue;
    	ism_common_setErrorData(retcode, "%s%s", "http user path,", "null");
    	goto GETACTION_END;
    }

    tmpptr = (char *)ism_common_strdup(ISM_MEM_PROBE(ism_memory_admin_misc,1000),http->user_path);
	char *item = strtok_r(tmpptr, "/", &nexttoken);
	char *name = NULL;
	//For singleton, name is not there
	//char *name = strtok_r(NULL, "/", &nexttoken);
	if (nexttoken && *nexttoken != '\0')
	    name = nexttoken;

	if (!item) {
		TRACE(3, "%s: No configuration object is specified in the path.\n", __FUNCTION__ );
		retcode = ISMRC_BadRESTfulRequest;
		ism_common_setErrorData(retcode, "%s", http->path);
		goto GETACTION_END;
	}

    if (!strcmp(item, "Subscription")) {
		retcode = ISMRC_BadRESTfulRequest;
		ism_common_setErrorData(retcode, "%s", http->path);
		goto GETACTION_END;
    }
	retcode = ism_config_isItemValid(item, &component, &objtype);
	if (retcode) {
		TRACE(5, "%s: failed to valid the object: %s. retcode:  %d, objtype: %d\n", __FUNCTION__, item, retcode, objtype);
		repl[0] = item;
		replSize = 1;
		goto GETACTION_END;
	}

	/* Do not allow get except for LicensedUsage object, till license is accepted */
    if ( ism_admin_checkLicenseIsAccepted() == 0 && strcmp(item, "LicensedUsage")) {
    	retcode = ISMRC_LicenseError;
    	ism_common_setError(retcode);
    	goto GETACTION_END;
    }

    /* Return licensed usage */
    if ( !strcmp(item, "LicensedUsage")) {
    	char retstr[1024];
    	int acceptTag = 4;
    	char *typeStr = ism_admin_getLicenseAccptanceTags(&acceptTag);
   		ism_json_putBytes(&http->outbuf, "{\n  \"Version\":\"");
   		ism_json_putEscapeBytes(&http->outbuf, SERVER_SCHEMA_VERSION, (int) strlen(SERVER_SCHEMA_VERSION));
   		ism_json_putBytes(&http->outbuf, "\",\n");
   		sprintf(retstr, "  \"LicensedUsage\": \"%s\",\n", typeStr?typeStr:"Developers");
   		ism_common_allocBufferCopyLen(&http->outbuf, retstr, strlen(retstr));
   		if ( acceptTag == 5 ) {
   	   		sprintf(retstr, "  \"Accept\": true\n");
   	   		ism_common_allocBufferCopyLen(&http->outbuf, retstr, strlen(retstr));
   		} else {
   	   		sprintf(retstr, "  \"Accept\": false\n");
   	   		ism_common_allocBufferCopyLen(&http->outbuf, retstr, strlen(retstr));
   		}
   		ism_json_putBytes(&http->outbuf, "}\n");
   		goto GETACTION_END;
    }

	// Use SERVER_SCHEMA_VERSION for Angel release - revisit this again in next release
	if(!strcmp(item,"AdminMode") && modeChanged==1) {
		memset(buf, 0, 512);
		sprintf(buf, "{ \"Version\":\"%s\",\"AdminMode\":\"%d\" }", SERVER_SCHEMA_VERSION, modeChangedPrev);
		ism_common_allocBufferCopyLen(&http->outbuf, buf, strlen(buf));
		retcode=ISMRC_OK;
		goto GETACTION_END;
	}

	if(!strcmp("Protocol", item)){
		/*Protocol configuration is keep in memory*/
		retcode = ism_admin_restapi_getProtocolsInfo(name, http);
	} else if (!strcmp("Interfaces", item)) {
		retcode = ism_admin_restapi_getInterfaces(http);
	} else if (!strcmp("AdminUserPassword", item)) {
		retcode = ISMRC_BadRESTfulRequest;
		ism_common_setErrorData(retcode, "%s", http->path);
	}else{
        /* Call JANSSON based API to return data */
        retcode = ism_config_json_processGet(http);
	}



GETACTION_END:

    if ( tmpptr ) ism_common_free(ism_memory_admin_misc,tmpptr);
    
	if (retcode) {
		ism_confg_rest_createErrMsg(http, retcode, repl, replSize);
	}

	if ( callback ) {
	    callback(http, retcode);
	}

	if (component) ism_common_free(ism_memory_admin_misc,component);

	TRACE(9, "%s: Exit with rc: %d\n", __FUNCTION__, retcode);
    return ISMRC_OK;
}

/* Delete engine objects */
static int ism_config_deleteEngineObjects(char *item, char *clientID, char *subName) {
    int rc = ISMRC_OK;
    char *name = NULL;

    /* Get configuration handle */
    ism_config_t *handle = ism_config_getHandle(ISM_CONFIG_COMP_ENGINE, NULL);

    if ( !handle || !handle->callback) {
        rc = ISMRC_NullPointer;
        TRACE(3, "%s: Configuration handle (%p) or Callback is not set or for item:%s name:%s\n", __FUNCTION__, handle, item, name);
        ism_common_setError(rc);
        return rc;
    }

    if ( !strcmp(item, "Subscription")) {
        name = "Subscription";
    } else {
        name = clientID;
    }

    ism_prop_t *props = ism_common_newProperties(3);
    ism_field_t var = {0};
    int keyLen = strlen(item) + strlen(name) + 32;

    /* Add Name */
    char *nameKey = (char *)alloca(keyLen);
    snprintf(nameKey, keyLen, "%s.Name.%s", item, name);
    var.type = VT_String;
    var.val.s = name;
    ism_common_setProperty(props, nameKey, &var);

    /* Add ClientID */
    char *clntKey = (char *)alloca(keyLen);
    snprintf(clntKey, keyLen, "%s.ClientID.%s", item, name);
    var.type = VT_String;
    var.val.s = clientID;
    ism_common_setProperty(props, clntKey, &var);

    /* SubscriptionName if not NULL */
    if ( subName ) {
        char *subKey = (char *)alloca(keyLen);
        snprintf(subKey, keyLen, "%s.SubscriptionName.%s", item, name);
        var.type = VT_String;
        var.val.s = subName;
        ism_common_setProperty(props, subKey, &var);
    }

    /* Invoke callback with Delete action */
    rc = handle->callback(item, name, props, ISM_CONFIG_CHANGE_DELETE);
    if (rc != ISMRC_OK) {
        TRACE(3, "%s: call %s callback with name:%s, the return code is: %d\n", __FUNCTION__, item, name, rc);
        /* If the callback has set the error, then we don't need to set it here, overwriting any parameters
         * set in the callback.
         */
        if (ISMRC_OK == ism_common_getLastError())
            ism_common_setError(rc);
    }

    ism_common_freeProperties(props);
    return rc;
}

/*
 *
 * Handle RESTAPI to delete a file from /tmp/usersfile directory
 *
 * Returns ISMRC_OK on success, ISMRC_* on error
 * */
static int ism_config_serviceFileDelete(ism_http_t *http) {
	int rc = ISMRC_OK;
    char *nexttoken = NULL;
    char *tmppath = NULL;
    int uplen = 0;

    TRACE(9, "%s: user path is: %s\n", __FUNCTION__, http->user_path?http->user_path:"null");

    if (http->user_path) {
    	uplen = strlen(http->user_path);
    }

    if ( uplen > 1 ) {
    	tmppath = (char *)alloca(uplen + 1);
    	memcpy(tmppath, http->user_path, uplen);
    	tmppath[uplen] = '\0';
    } else {
		 rc = ISMRC_BadRESTfulRequest;
		ism_common_setErrorData(rc, "%s", http->path);
    	goto FDELETE_END;
    }

	char *service = strtok_r((char *)http->user_path, "/", &nexttoken);
	char *fname = NULL;
	if (service) {
		fname = strtok_r(NULL, "/", &nexttoken);
	}

    /* validate file name - should not have ./, ../, /. or /.. */
    if ( !fname || *fname == '\0' ) {
        rc = ISMRC_BadRESTfulRequest;
        ism_common_setErrorData(rc, "%s", http->user_path);
        goto FDELETE_END;
    }

    if ( strstr(fname, "..") || strstr(fname, "./") || strstr(fname, "../") || strstr(fname, "/.") || strstr(fname, "/..") || strlen(fname) > 1024 ) {
        rc = ISMRC_BadRESTfulRequest;
        ism_common_setErrorData(rc, "%s", http->user_path);
        goto FDELETE_END;
    }

    /* Read file into a buffer */
    char filepath[2048];
<<<<<<< HEAD
    sprintf(filepath, IMA_SVR_DATA_PATH "/userfiles/%s", fname);
=======
    sprintf(filepath, USERFILES_DIR "/%s", fname);
>>>>>>> e6ede540

    if ( !isFileExist(filepath) ) {
    	rc = ISMRC_NotFound;
    	ism_common_setError(rc);
        TRACE(9, "%s: Could not find file: %s\n", __FUNCTION__, filepath);
    } else {
    	unlink(filepath);
    }

FDELETE_END:

	return rc;
}


/*
 *
 * Handle RESTAPI delete configuration object actions
 * through http path.
 * The return result or error will be in http->outbuf
 *
 * @param  http         ism_htt_t object
 * @param  pflag        The path flag indicates the calling path.
 * 						0 -- /configuration/
 * 						1 -- /service/
 *
 * Returns ISMRC_OK on success, ISMRC_* on error
 * */
int ism_config_restapi_deleteAction(ism_http_t *http, int pflag, ism_rest_api_cb callback) {
	int retcode = ISMRC_OK;
	char *token, *nexttoken = NULL;
    char *component = NULL;
    char *tmpstr = NULL;
    ism_prop_t *props = NULL;
    int mqcObjects = 0;

	ism_objecttype_e objtype = ISM_INVALID_OBJTYPE;
	const char * repl[5];
	int replSize = 0;
	int deleteItemCalled = 0;

	/* Do not allow delete if license is not accepted */
    if ( ism_admin_checkLicenseIsAccepted() == 0 ) {
    	retcode = ISMRC_LicenseError;
    	ism_common_setError(retcode);
    	goto DELETEACTION_END;
    }

    TRACE(9, "%s: user path is: %s\n", __FUNCTION__, http->user_path?http->user_path:"null");

    ism_common_setError(0);

    if (!http->user_path) {
    	TRACE(3, "%s: user path is null\n", __FUNCTION__);
		repl[0] = "user_path";
		repl[1] = http->user_path;
		replSize = 2;
    	retcode = ISMRC_BadPropertyValue;
    	ism_common_setErrorData(retcode, "%s%s", "HTTP user_path,", "null");
    	goto DELETEACTION_END;
    }

    tmpstr = (char *)ism_common_strdup(ISM_MEM_PROBE(ism_memory_admin_misc,1000),http->user_path);
	char *item = strtok_r(tmpstr, "/", &nexttoken);
	char *name = NULL;
	char *secondArg = NULL;
	char *substr = NULL;

	if (!item || *item == '\0') {
		retcode = ISMRC_BadRESTfulRequest;
		ism_common_setErrorData(retcode, "%s", http->path);
		goto DELETEACTION_END;
	}

	/* pflag is set for service call - only ClientSet, import/export of ClientSet, MQTTClient and Subscription are deleted
	 * using service domain.
	 */
	if (strcmp(item, "Subscription") && strcmp(item, "MQTTClient") && strcmp(item, "ClientSet") && strcmp(item, "export") && strcmp(item, "import") && strcmp(item, "file")) {
		if (pflag == 1) {
			retcode = ISMRC_BadRESTfulRequest;
			ism_common_setErrorData(retcode, "%s", http->path);
			goto DELETEACTION_END;
	    }
	} else {    /* There was match to ONE of the above service call items, these should be not be requested in the config domain */
	    if (pflag == 0) {
            retcode = ISMRC_BadRESTfulRequest;
            ism_common_setErrorData(retcode, "%s", http->path);
            goto DELETEACTION_END;
	    }
	}

	/* Process service call to delete file from /tmp/usersfile directory */
	if ( !strcmp(item, "file")) {
		retcode = ism_config_serviceFileDelete(http);
		goto DELETEACTION_END;
	}

	if (nexttoken && *nexttoken != '\0') {
		int slen = strlen(nexttoken);
		substr = alloca(slen + 1);
		memcpy(substr, nexttoken, slen);
		substr[slen] = '\0';
	}

    if ( !strcmp(item, "MQTTClient") ) {
        name = substr;
        findSubParams(substr, &secondArg);

        if (!name || secondArg) {
            retcode = ISMRC_BadRESTfulRequest;
            ism_common_setErrorData(retcode, "%s", http->path);
            goto DELETEACTION_END;
        }
	} else  if ( !strcmp(item, "Subscription") ) {
	    // name - clientID
	    // secondArg - topic string
        name = substr;
        findSubParams(substr, &secondArg);

        if (!name || !secondArg) {
            retcode = ISMRC_BadRESTfulRequest;
            ism_common_setErrorData(retcode, "%s", http->path);
            goto DELETEACTION_END;
        }
    } else  if (!strcmp(item, "MQTTClient")) {
        // name      -- clientID
        name = substr;
        findSubParams(substr, &secondArg);
        if (!name || secondArg) {
            retcode = ISMRC_BadRESTfulRequest;
            ism_common_setErrorData(retcode, "%s", http->path);
            goto DELETEACTION_END;
        }

    } else if (!strcmp(item, "TrustedCertificate")) {
		//TrustedCertificate name      -- SecurityProfile
		//                   secondArg -- TrustedCertificate
		name = substr;
		findSubParams(substr, &secondArg);
		retcode = ism_config_json_processDelete(http, callback);
		if (retcode == ISMRC_OK)
			retcode = ism_config_restapi_deleteTrustedCertificate(name, secondArg, http);
	    goto DELETEACTION_END;

	} else if (!strcmp(item, "ClientCertificate")) {
        // ClientCertificate name      -- SecurityProfile
        //                   secondArg -- ClientCertificate
        name = substr;
        findSubParams(substr, &secondArg);
        retcode = ism_config_json_processDelete(http, callback);
        if (retcode == ISMRC_OK)
        	retcode = ism_config_restapi_deleteClientCertificate(name, secondArg, http);
        goto DELETEACTION_END;
	} else if (!strcmp(item, "PreSharedKey")) {
			retcode = ism_config_json_processDelete(http, callback);
			goto DELETEACTION_END;
    } else if (!strcmp(item, "QueueManagerConnection") || !strcmp(item, "DestinationMappingRule")) {
        mqcObjects = 1;
        name = substr;
    } else if (!strcmp(item, "export") || !strcmp(item, "import")) {
        name = substr;
        findSubParams(substr, &secondArg);
        if (!name || strcmp(name, "ClientSet") || !secondArg ) {
            retcode = ISMRC_BadRESTfulRequest;
            ism_common_setErrorData(retcode, "%s", http->path);
            goto DELETEACTION_END;
        }
    } else {
		name = substr;
	}

	//check query parameters
	/* Loop thru the query parameters*/
	char * qparam = NULL;
	nexttoken = NULL;
	props = ism_common_newProperties(ISM_VALIDATE_CONFIG_ENTRIES);

	char * clientID = NULL;
	char * retain = NULL;
	char * wait = NULL;
	uint32_t waitsec = 60;
	int force = 0;

	if (http->query) {
		int len = strlen(http->query);
		qparam = alloca(len + 1);
		memcpy(qparam, http->query, len);
		qparam[len] = '\0';

		for (token = strtok_r(qparam, "&", &nexttoken); token != NULL;
				token = strtok_r(NULL, "&", &nexttoken)) {
			//split token into key,value
			char *key= token;
			char *value = strstr(token, "=");
			if ( value != NULL) {
				char *p = value;
				value = value +1;
				*p = '\0';
			}
			TRACE(5, "%s: query parameter: key=%s, value=%s.\n", __FUNCTION__, key?key:"null", value?value:"null");
			if (key && *key != '\0') {
				ism_field_t f;
				f.type= VT_String;
				f.val.s = value;
				ism_common_setProperty(props, key, &f);
				if (!strcmp(key, "ClientID")) {
					clientID = value;
				} else if (!strcmp(key, "Retain")) {
					retain = value;
				} else if (!strcmp(key, "Wait")) {
				    char * eos;
				    wait = value;
				    waitsec = strtoul(wait, &eos, 10);
				    if (*eos || waitsec > 900000) {
				        retcode = ISMRC_BadRESTfulRequest;
                        ism_common_setErrorData(retcode, "%s", http->path);
                        goto DELETEACTION_END;
				    }
				} else if (!strcmp(key, "Force")) {
				    if (!strcmp(value, "true")) {
				        force = 1;
				    } else {
			            retcode = ISMRC_BadRESTfulRequest;
                        ism_common_setErrorData(retcode, "%s", http->path);
			            goto DELETEACTION_END;
				    }
				}
			}
		}
	}

	if (!strcmp(item, "export") || !strcmp(item, "import")) {
	    retcode = ism_config_json_deleteClientSet(http, item, secondArg, force);
	    if (retcode == ISMRC_OK)
	        deleteItemCalled = 1;
	    goto DELETEACTION_END;
	}
	/* LDAP can be deleted without its default name */
	if (!strcmp(item, "LDAP")) {
		if ( name ) {
			if (strcmp(name, "ldapconfig")) {
				retcode = ISMRC_BadPropertyValue;
				ism_common_setErrorData(retcode, "%s%s", "configuration object name,", name);
				goto DELETEACTION_END;
			}
		} else {
			name = "ldapconfig";
		}
	}

	if ( item ) {
		retcode = ism_config_isItemValid(item, &component, &objtype);
		if (retcode) {
			TRACE(5, "%s: failed to valid the object: %s. retcode:  %d, objtype: %d\n", __FUNCTION__, item, retcode, objtype);
			repl[0] = '\0';
			replSize = 0;
			goto DELETEACTION_END;
		}

		if (objtype == ISM_SINGLETON_OBJTYPE) {
			TRACE(5, "%s: the object: %s is a singleton, cannot be deleted\n", __FUNCTION__, item);
			retcode = ISMRC_SingltonDeleteError;
			ism_common_setErrorData(retcode, "%s", item);
			goto DELETEACTION_END;
		}

	    if ( !strcmp(item, "MQTTClient") ) {
	        retcode = ism_config_deleteEngineObjects(item, name, NULL);
	        goto DELETEACTION_END;
	    } else if ( !strcmp(item, "TopicMonitor") || !strcmp(item, "ClusterRequestedTopics")) {
	        /* Invoke API to delete from JSON object */
	        retcode = ism_config_json_processDelete(http, callback);
		} else if (!strcmp(item, "ClientSet")) {
		    if (name) {
                retcode = ISMRC_BadRESTfulRequest;
                ism_common_setErrorData(retcode, "%s", http->path);
                goto DELETEACTION_END;
		    }
			retcode = ism_config_admin_deleteClientSet(http, callback, clientID, retain, waitsec);
            callback = NULL;   /* Client Set will do its own respond */
		} else {
            retcode = ism_config_restapi_deleteAnItem(component, item, name, secondArg, props, http, callback);
            if ( mqcObjects == 1 && ( retcode == ISMRC_OK || retcode == ISMRC_AsyncCompletion )) {
                /* set callback to NULL - will be invoked asynchronously */
                callback = NULL;
                retcode = ISMRC_OK;
            }
            deleteItemCalled = 1;
		}

	} else {
		TRACE(3, "%s: No configuration object is specified in the path.\n", __FUNCTION__ );
		retcode =ISMRC_PropertyRequired;
		ism_common_setErrorData(retcode, "%s%s", "ObjectType", "null");
	}


DELETEACTION_END:

    if ( tmpstr ) ism_common_free(ism_memory_admin_misc,tmpstr);

	if (retcode) {
		if ( deleteItemCalled == 0 )
		    ism_confg_rest_createErrMsg(http, retcode, repl, replSize);
		if (6197 == retcode || 6196 == retcode || 6195 == retcode) retcode = 0;
	} else {
		replSize = 0;
		repl[0] = '\0';
		if ( deleteItemCalled == 0 )
		    ism_confg_rest_createErrMsg(http, 6011, repl, replSize);
	}

	if ( callback ) {
	    callback(http,retcode);
	}

	if ( component ) ism_common_free(ism_memory_admin_misc,component);

	if ( props ) ism_common_freeProperties(props);

	TRACE(9, "%s: Exit with rc: %d\n", __FUNCTION__, retcode);
    return ISMRC_OK;
}

/*
 *
 * Handle RESTAPI upload file actions
 *
 * The return result or error will be in http->outbuf
 *
 * @param  http         ism_htt_t object
 *
 * Returns ISMRC_OK on success, ISMRC_* on error
 * */
int ism_config_restapi_fileUploadAction(ism_http_t *http, ism_rest_api_cb callback) {
	int rc = ISMRC_OK;
	const char * repl[5];
    int replSize = 0;

    int useDiffDir = 0;
    const char * diffDir = NULL;
    const char * dirPath = NULL;
    char * nexttoken = NULL;
    char * content = NULL;
    int    content_len = 0;
    FILE * f = NULL;
    char * name = NULL;

	if (http->user_path ) {
	    const char *p = http->user_path;
	    if (*p == '/')
	    	p = http->user_path + 1;
	    if (strstr(p, "/")) {
	    	TRACE(3, "%s: A unsupported file name: %s has been provided.\n", __FUNCTION__, p);
			rc = ISMRC_PropertyRequired;
			repl[0] = '\0';
			ism_common_setErrorData(rc, "%s%s", "filename", p);
			goto UPLOADFILE_END;
	    }

		name = strtok_r((char *)http->user_path, "/", &nexttoken);
		if (!name || *name == '\0') {
			TRACE(3, "%s: name is required by this action.\n", __FUNCTION__);
			rc = ISMRC_PropertyRequired;
			repl[0] = '\0';
			ism_common_setErrorData(rc, "%s%s", "filename", "null");
			goto UPLOADFILE_END;
		} else {
			//don't allow to have '/', '.', '..', leading or tailing space. The file has to be in tmp/userfiles dir
			int len = strlen(name);
			if (!strcmp(name, ".") || !strcmp(name, "..") ||
					 *name == ' ' || name[len - 1] == ' ') {
				TRACE(3, "%s: A unsupported file name: %s has been provided.\n", __FUNCTION__, name);
				rc = ISMRC_PropertyRequired;
				repl[0] = '\0';
				ism_common_setErrorData(rc, "%s%s", "filename", name);
				goto UPLOADFILE_END;
			}
		}
	}

    /* Parse input string and create JSON object */
	if (http->content_count > 0) {
		content = http->content[0].content;
		content_len = http->content[0].content_len;
		if (content_len == 0) {
			rc = ISMRC_PropertyRequired;
			repl[0] = '\0';
			ism_common_setErrorData(rc, "%s%s", "upload file content,", "null");
			goto UPLOADFILE_END;
		}
	}

	/*
	 * Open the file and read it into memory, check if IMA_SVR_DATA_PATH/userfiles exists and if we not try to create it, in the instance it
	 * somehow got deleted. Note IMA_SVR_DATA_PATH/userfiles could be a different filesystem and the new dir may not
	 * provide adequate disk space but just log this action took place and hope for the best...
	 */
	if (useDiffDir == 1)
	    dirPath = diffDir;
	else
	    dirPath = USERFILES_DIR;

	if (isFileExist((char *)dirPath) == 0) {
	    int tmp = mkdir(dirPath, S_IRWXU | S_IRWXG | S_IROTH | S_IXOTH);
	    if (tmp == 0) {
	        LOG(NOTICE, Admin, 6172, "%s", "The {0} directory has been created/recreated.", dirPath);
	    }
	    else {
	        rc = ISMRC_FileUpdateError;
	        ism_common_setErrorData(rc, "%s%d", dirPath, errno);
	        repl[0] = '\0';
	        goto UPLOADFILE_END;
	    }
	}

	int flen = strlen(dirPath) + strlen(name);
	char *fpath = alloca(flen + 2);
	sprintf(fpath, useDiffDir? "%s/%s":"%s%s", dirPath, name);
	f = fopen(fpath, "w");
	if (!f) {
		rc = ISMRC_Error;
		TRACE(2,"%s: Can not open destination file '%s'. rc=%d\n", __FUNCTION__, fpath, errno);
		ism_common_setError(ISMRC_Error);
		goto UPLOADFILE_END;
	}

	fwrite(content, content_len, 1, f);
	fclose(f);

UPLOADFILE_END:
    if (rc)
        ism_confg_rest_createErrMsg(http, rc, repl, replSize);
	else {
		TRACE(5, "%s: file: %s has been uploaded successfully.\n", __FUNCTION__, name);
		if (getenv("CUNIT") == NULL){
			replSize = 0;
			repl[0] = '\0';
			ism_confg_rest_createErrMsg(http, 6011, repl, replSize);
		}
	}

	callback(http,rc);

    TRACE(7, "Exit %s: rc %d\n", __FUNCTION__, rc);

	return ISMRC_OK;
}

/*
 *
 * Handle RESTAPI get service status actions.
 * The return result or error will be in http->outbuf
 *
 * @param  http         ism_htt_t object
 *
 * Returns ISMRC_OK on success, ISMRC_* on error
 * */
int ism_config_restapi_serviceGetStatus(ism_http_t *http, ism_rest_api_cb callback) {
	int retcode = ISMRC_OK;
    char *nexttoken = NULL;
    char *tmppath = NULL;
    int uplen = 0;
	const char * repl[5];
	int replSize = 0;

    TRACE(9, "%s: user path is: %s\n", __FUNCTION__, http->user_path?http->user_path:"null");

    if (http->user_path) {
    	uplen = strlen(http->user_path);
    }

    if ( uplen > 1 ) {
    	tmppath = (char *)alloca(uplen + 1);
    	memcpy(tmppath, http->user_path, uplen);
    	tmppath[uplen] = '\0';
    } else {
        retcode = ISMRC_BadRESTfulRequest;
		ism_common_setErrorData(retcode, "%s", http->path);
    	goto STATUSACTION_END;
    }

	char *status = strtok_r(tmppath, "/", &nexttoken);
	char *service = strtok_r(NULL, "/", &nexttoken);
	char *extraService = NULL;
	char *nextArg = NULL;
	if (service) {
		nextArg = strtok_r(NULL, "/", &nexttoken);
	}

	/* Only allow status till license is accepted */
    if ( ism_admin_checkLicenseIsAccepted() == 0 && strcmp(status, "status")) {
    	retcode = ISMRC_LicenseError;
    	ism_common_setError(retcode);
    	goto STATUSACTION_END;
    }

	if (status && !strcmp(status, "status")) {
		if ( nextArg && *nextArg != '\0' ) {
		    if (service && (!strcmp(service,"import") || !strcmp(service,"export"))) {
		        extraService = nextArg;
		        if (!strcmp(extraService, "ClientSet")) {
		            nextArg = strtok_r(NULL, "/", &nexttoken);
		            if (nextArg && *nextArg != '\0') {
		                retcode = ism_config_json_getClientSetStatus(http, service, nextArg);
		            } else {
		                retcode = ISMRC_BadRESTfulRequest;
		                ism_common_setErrorData(retcode, "%s", http->path);
		            }
		        } else {
		            retcode = ISMRC_BadRESTfulRequest;
		            ism_common_setErrorData(retcode, "%s", http->path);
		        }
		    }
		    else {
		        retcode = ISMRC_BadRESTfulRequest;
		        ism_common_setErrorData(retcode, "%s", http->path);
		    }
	    } else if (service && (!strcmp(service, "ResourceSetDescriptor"))) {
	            retcode = ism_admin_getResourceSetDescriptorStatus(http, callback);
	            callback = NULL;
		} else {
			if (!service || !strcmp(service, "Server") || !strcmp(service, "MQConnectivity") || !strcmp(service, "Plugin")
				|| !strcmp(service, "SNMP") || !strcmp(service, "Cluster") || !strcmp(service, "HighAvailability")) {
				retcode = ism_admin_getServerStatus(http, service, 0);
			} else {
				TRACE(3, "%s: the user path is not valid.\n", __FUNCTION__);
				retcode = ISMRC_BadRESTfulRequest;
				ism_common_setErrorData(retcode, "%s", service);
			}
		}
	} else if (status && !strcmp(status, "authority")) {
		if ( service || ( service && *service != '\0') ) {
			retcode = ism_config_json_getUserAuthority(http);
		} else {
			TRACE(3, "%s: the user path is not valid.\n", __FUNCTION__);
			retcode = ISMRC_BadRESTfulRequest;
			ism_common_setErrorData(retcode, "%s", service);
		}
	} else if (status && !strcmp(status, "file")) {
		if ( service || ( service && *service != '\0') ) {
			retcode = ism_config_json_getFile(http, service);
		} else {
			TRACE(3, "%s: the user path is not valid.\n", __FUNCTION__);
			retcode = ISMRC_BadRESTfulRequest;
			ism_common_setErrorData(retcode, "%s", service);
		}
	} else if (status && !strcmp(status, "fileList")) {
			retcode = ism_config_json_getFileList(http, service);
	} else {
        retcode = ISMRC_BadRESTfulRequest;
		ism_common_setErrorData(retcode, "%s", http->path);
	}

STATUSACTION_END:
    if (retcode)
        ism_confg_rest_createErrMsg(http, retcode, repl, replSize);

    if (callback)
        callback(http,retcode);

    TRACE(7, "Exit %s: rc %d\n", __FUNCTION__, retcode);

    return ISMRC_OK;
}

/*
 *
 * Handle RESTAPI post service actions.
 * The return result or error will be in http->outbuf
 *
 * @param  http         ism_htt_t object
 *
 * Returns ISMRC_OK on success, ISMRC_* on error
 * */
int ism_config_restapi_servicePostAction(ism_http_t *http, ism_rest_api_cb callback) {
	int retcode = ISMRC_OK;
    char *nexttoken = NULL;

	const char * repl[5];
	int replSize = 0;
	char *user_path = NULL;
	int uplen = 0;
	int isTransaction = 0;

    TRACE(9, "%s: user path is: %s\n", __FUNCTION__, http->user_path?http->user_path:"null");

    if (http->user_path) {
    	uplen = strlen(http->user_path);
    }

    if ( uplen > 1 ) {
    	user_path = (char *)alloca(uplen + 1);
    	memcpy(user_path, http->user_path, uplen);
    	user_path[uplen] = '\0';
    } else {
		 retcode = ISMRC_BadRESTfulRequest;
		ism_common_setErrorData(retcode, "%s", http->path);
    	goto STATUSACTION_END;
    }

	char *request = strtok_r( user_path, "/", &nexttoken);

	if (!request || *request == '\0') {
		 retcode = ISMRC_BadRESTfulRequest;
		ism_common_setErrorData(retcode, "%s", http->path);
		goto STATUSACTION_END;
	}
	
	/* Only allow license acceptance action till license is accepted */
    if ( ism_admin_checkLicenseIsAccepted() == 0 && strcmp(request, "license")) {
    	retcode = ISMRC_LicenseError;
    	ism_common_setError(retcode);
    	goto STATUSACTION_END;
    }

	if (!strcmp(request, "start")) {
		request = strtok_r(NULL, "/", &nexttoken);
		if (request && *request != '\0') {
		    retcode = ISMRC_BadRESTfulRequest;
		    ism_common_setErrorData(retcode, "%s", http->path);
		    goto STATUSACTION_END;
		}
		TRACE(5, "%s: parse service payload and take start action.\n", __FUNCTION__);
		retcode = ism_config_json_parseServiceStartPayload(http);
		goto STATUSACTION_END;
	} else if (!strcmp(request, "restart")) {
		request = strtok_r(NULL, "/", &nexttoken);
		if (request && *request != '\0') {
		    retcode = ISMRC_BadRESTfulRequest;
		    ism_common_setErrorData(retcode, "%s", http->path);
		    goto STATUSACTION_END;
		}
		TRACE(5, "%s: parse service payload and take restart action.\n", __FUNCTION__);
		retcode = ism_config_json_parseServiceRestartPayload(http);
		goto STATUSACTION_END;
	} else if (!strcmp(request, "stop")) {
		request = strtok_r(NULL, "/", &nexttoken);
		if (request && *request != '\0') {
		    retcode = ISMRC_BadRESTfulRequest;
		    ism_common_setErrorData(retcode, "%s", http->path);
		    goto STATUSACTION_END;
		}
		TRACE(5, "%s: parse service payload and take stop action.\n", __FUNCTION__);
		retcode = ism_config_json_parseServiceStopPayload(http);
		goto STATUSACTION_END;
    } else if (!strcmp(request, "commit")) {
        TRACE(5, "%s: parse service payload to commit an action.\n", __FUNCTION__);
        request = strtok_r(NULL, "/", &nexttoken);
        if (!request || *request == '\0') {
            retcode = ISMRC_BadRESTfulRequest;
            ism_common_setErrorData(retcode, "%s", http->path);
            goto STATUSACTION_END;
        }

        if (!strcmp(request, "transaction")) {
        	isTransaction = 1;
            TRACE(5, "%s: start - commit a transaction.\n", __FUNCTION__);
            retcode = ism_config_json_parseServiceTransactionPayload(http, ISM_ADMIN_COMMIT, callback);
        } else {
            retcode = ISMRC_BadRESTfulRequest;
            ism_common_setErrorData(retcode, "%s", http->user_path);
        }

    } else if (!strcmp(request, "rollback")) {
        TRACE(5, "%s: parse service payload to rollback an action.\n", __FUNCTION__);
        request = strtok_r(NULL, "/", &nexttoken);
        if (!request || *request == '\0') {
            retcode = ISMRC_BadRESTfulRequest;
            ism_common_setErrorData(retcode, "%s", http->path);
            goto STATUSACTION_END;
        }

        if (!strcmp(request, "transaction")) {
        	isTransaction = 1;
            TRACE(5, "%s: start - rollback a transaction.\n", __FUNCTION__);
            retcode = ism_config_json_parseServiceTransactionPayload(http, ISM_ADMIN_ROLLBACK, callback);
        } else {
            retcode = ISMRC_BadRESTfulRequest;
            ism_common_setErrorData(retcode, "%s", http->user_path);
        }

    } else if (!strcmp(request, "forget")) {
        TRACE(5, "%s: parse service payload to forget an action.\n", __FUNCTION__);
        request = strtok_r(NULL, "/", &nexttoken);
        if (!request || *request == '\0') {
            retcode = ISMRC_BadRESTfulRequest;
            ism_common_setErrorData(retcode, "%s", http->path);
            goto STATUSACTION_END;
        }

        if (!strcmp(request, "transaction")) {
        	isTransaction = 1;
            TRACE(5, "%s: start - forget a transaction.\n", __FUNCTION__);
            retcode = ism_config_json_parseServiceTransactionPayload(http, ISM_ADMIN_FORGET, callback);
        } else {
            retcode = ISMRC_BadRESTfulRequest;
            ism_common_setErrorData(retcode, "%s", http->user_path);
        }

	} else if (!strcmp(request, "remove")) {
        TRACE(5, "%s: parse service payload to initiate a remove action.\n", __FUNCTION__);
        request = strtok_r(NULL, "/", &nexttoken);
        if (!request || *request == '\0') {
            retcode = ISMRC_BadRESTfulRequest;
            ism_common_setErrorData(retcode, "%s", http->path);
            goto STATUSACTION_END;
        }

        if (!strcmp(request, "inactiveClusterMember")) {
            /*Get monitoring function function pointer*/
            removeInactiveClusterMember = (removeInactiveClusterMember_f)(uintptr_t)ism_common_getLongConfig("_ism_monitoring_removeInactiveClusterMember", 0L);
            retcode = removeInactiveClusterMember(http);
        } else {
            retcode = ISMRC_BadRESTfulRequest;
            ism_common_setErrorData(retcode, "%s", http->user_path);
        }

    } else if (!strcmp(request, "close")) {

        TRACE(5, "%s: parse service payload to initiate a close action.\n", __FUNCTION__);
        request = strtok_r(NULL, "/", &nexttoken);
        if (!request || *request == '\0') {
            retcode = ISMRC_BadRESTfulRequest;
            ism_common_setErrorData(retcode, "%s", http->path);
            goto STATUSACTION_END;
        }

        if (!strcmp(request, "connection")) {
            retcode = ism_admin_closeConnection(http);
        } else {
            retcode = ISMRC_BadRESTfulRequest;
            ism_common_setErrorData(retcode, "%s", http->user_path);
        }

    } else if (!strcmp(request, "trace")) {
		TRACE(5, "%s: parse service payload to take trace action.\n", __FUNCTION__);

		request = strtok_r(NULL, "/", &nexttoken);
		if (!request || *request == '\0') {
			retcode = ISMRC_BadRESTfulRequest;
			ism_common_setErrorData(retcode, "%s", http->path);
			goto STATUSACTION_END;
		}

		if (!strcmp(request, "flush")) {
			TRACE(5, "%s: parse service payload to perform trace flush action.\n", __FUNCTION__);
			retcode = ism_config_json_parseServiceTraceFlushPayload(http);
		} else if (!strcmp(request, "RESTDumpOn")) {
            TRACE(5, "Dump all REST calls in the trace file: turned on.\n");
            restTraceDumpFlag = 1;
            retcode = 0;
        } else if (!strcmp(request, "RESTDumpLogOff")) {
            TRACE(5, "Dump all REST calls in the trace file: turned off.\n");
            restTraceDumpFlag = 0;
            retcode = 0;
        } else {
			retcode = ISMRC_BadRESTfulRequest;
			ism_common_setErrorData(retcode, "%s", http->user_path);
		}
	} else if (!strcmp(request, "import") ) {
		/* check if this is client set import */
		request = strtok_r(NULL, "/", &nexttoken);
		if (!request || *request == '\0') {
	        TRACE(5, "%s: parse service payload for importing configuration.\n", __FUNCTION__);
	        retcode = ism_config_json_parseServiceImportPayload(http, callback);
	        callback = NULL;
		} else {
		    if ( !strcmp(request, "ClientSet")) {
				TRACE(5, "%s: parse service payload for importing ClientSet.\n", __FUNCTION__);
				retcode = ism_config_json_parseServiceImportClientSetPayload(http, callback);
				callback = NULL;
		    } else {
				retcode = ISMRC_BadRESTfulRequest;
				ism_common_setErrorData(retcode, "%s", http->path);
				goto STATUSACTION_END;
		    }
		}
    } else if (!strcmp(request, "export") ) {
		/* check if this is client set export */
		request = strtok_r(NULL, "/", &nexttoken);
		if (!request || *request == '\0') {
	        TRACE(5, "%s: parse service payload for exporting configuration.\n", __FUNCTION__);
	        retcode = ism_config_json_parseServiceExportPayload(http, callback);
	        callback = NULL;
		} else {
		    if ( !strcmp(request, "ClientSet")) {
				TRACE(5, "%s: parse service payload for exporting ClientSet.\n", __FUNCTION__);
				retcode = ism_config_json_parseServiceExportClientSetPayload(http, callback);
				callback = NULL;
		    } else {
				retcode = ISMRC_BadRESTfulRequest;
				ism_common_setErrorData(retcode, "%s", http->path);
				goto STATUSACTION_END;
		    }
		}
    } else if (!strcmp(request, "diagnostics") ) {
        TRACE(5, "%s: parse service payload for diagnostics configuration.\n", __FUNCTION__);
		request = strtok_r(NULL, "/", &nexttoken);
		if (!request || *request == '\0') {
			retcode = ISMRC_BadRESTfulRequest;
			ism_common_setErrorData(retcode, "%s", http->path);
			goto STATUSACTION_END;
		}
        retcode = ism_config_json_parseServiceDiagPayload(http, request, callback);
        callback = NULL;
    } else {
		retcode = ISMRC_BadRESTfulRequest;
		ism_common_setErrorData(retcode, "%s", http->user_path);
	}

STATUSACTION_END:
	if (callback) {
	    if (isTransaction == 1 && retcode == ISMRC_AsyncCompletion) {
	    	ism_confg_rest_createErrMsg(http, retcode, repl, replSize);
	    	retcode = ISMRC_OK;
	    } else if ( retcode != ISMRC_OK ) {
	        ism_confg_rest_createErrMsg(http, retcode, repl, replSize);
	    } else {
	        ism_confg_rest_createErrMsg(http, 6011, repl, replSize);
	    }

		callback(http,retcode);
	}

    TRACE(7, "Exit %s: rc %d\n", __FUNCTION__, retcode);

    return ISMRC_OK;
}

/**
 * Returns flag related to REST call extended trace
 */
XAPI int ism_config_getRESTTraceDumpFlag(void) {
    return restTraceDumpFlag;
}

/* Handle RESTAPI apply MQ certificate
 *
 * @param  MQSSLKey             MQ SSL Key file
 * @param  MQStashPassword      Stash password
 *
 * Returns ISMRC_OK on success, ISMRC_* on error
 */
int ism_config_restapi_applyMQCert(char *keyfile, char *stashfile, int overwrite) {
    int rc = ISMRC_OK;
    int clen = 0;
    int fileInUsersFile = 0;
    int stashInUsersFile = 0;
    int fileInDir = 0;
    int stashInDir = 0;
    char *kufilepath = NULL;
    char *kcfilepath = NULL;
    char *sufilepath = NULL;
    char *scfilepath = NULL;

    char *keyStore = (char *)ism_common_getStringProperty(ism_common_getConfigProperties(),"MQCertificateDir");
    if ( !keyStore ) keyStore = IMA_SVR_DATA_PATH "/data/certificates/MQC";

    if (keyfile) {

        clen = strlen(USERFILES_DIR) + strlen(keyfile) + 1;
        kufilepath = alloca(clen);
        snprintf(kufilepath, clen, "%s%s", USERFILES_DIR, keyfile);
        if ( !isFileExist(kufilepath) ) {
            TRACE(9, "%s: Could not find MQSSL Key file: %s\n", __FUNCTION__, kufilepath);
        } else {
        	fileInUsersFile = 1;
        }

        /* check if file exists in cert dir */
        clen = strlen(keyStore) + 22;
        kcfilepath = alloca(clen);
        snprintf(kcfilepath, clen, "%s/mqconnectivity.kdb", keyStore);
        if ( !isFileExist(kcfilepath) ) {
            TRACE(9, "%s: Could not find MQSSL Key file: %s\n", __FUNCTION__, kcfilepath);
        } else {
        	fileInDir = 1;
        }

        /* check if file exists */
        if ( fileInUsersFile == 0 && fileInDir == 0 ) {
            rc = 6185;
            ism_common_setErrorData(rc, "%s", keyfile);
            goto MQCERT_END;
        }

        /* check for overwite key */
        if ( overwrite == 0 && fileInUsersFile == 1 && fileInDir == 1 ) {
            rc = 6171;
            ism_common_setErrorData(rc, "%s%s", "MQSSLKey", "MQStashPassword");
            goto MQCERT_END;
        }
    }

    if (stashfile) {

        clen = strlen(USERFILES_DIR) + strlen(stashfile) + 1;
        sufilepath = alloca(clen);
        snprintf(sufilepath, clen, "%s%s", USERFILES_DIR, stashfile);
        if ( !isFileExist(sufilepath) ) {
            TRACE(9, "%s: Could not find MQSSL Stash file: %s\n", __FUNCTION__, sufilepath);
        } else {
        	stashInUsersFile = 1;
        }

        /* check if file exists in cert dir */
        clen = strlen(keyStore) + 22;
        scfilepath = alloca(clen);
        snprintf(scfilepath, clen, "%s/mqconnectivity.sth", keyStore);
        if ( !isFileExist(scfilepath) ) {
            TRACE(9, "%s: Could not find MQSSL Stash file: %s\n", __FUNCTION__, scfilepath);
        } else {
        	stashInDir = 1;
        }

        /* check if file exists */
        if ( stashInUsersFile == 0 && stashInDir == 0 ) {
            rc = 6185;
            ism_common_setErrorData(rc, "%s", stashfile);
            goto MQCERT_END;
        }

        /* check for overwite key */
        if ( overwrite == 0 && stashInUsersFile == 1 && stashInDir == 1 ) {
            rc = 6201;
            ism_common_setErrorData(rc, "%s", keyfile);
            goto MQCERT_END;
        }
    }


    /* set keyfile */
    if ( fileInUsersFile == 1 ) {
        /* copy file to cert dir */
        copyFile(kufilepath, kcfilepath);

        /* delete file from usersfile dir */
        unlink(kufilepath);
    }

    /* set stashfile */
    if ( stashInUsersFile == 1 ) {
        /* copy file to cert dir */
        copyFile(sufilepath, scfilepath);

        /* delete file from usersfile dir */
        unlink(sufilepath);
    }

MQCERT_END:

    TRACE(9, "%s: Exit with rc: %d\n", __FUNCTION__, rc);
    return rc;
}
<|MERGE_RESOLUTION|>--- conflicted
+++ resolved
@@ -1384,11 +1384,7 @@
 
     /* Read file into a buffer */
     char filepath[2048];
-<<<<<<< HEAD
-    sprintf(filepath, IMA_SVR_DATA_PATH "/userfiles/%s", fname);
-=======
     sprintf(filepath, USERFILES_DIR "/%s", fname);
->>>>>>> e6ede540
 
     if ( !isFileExist(filepath) ) {
     	rc = ISMRC_NotFound;
