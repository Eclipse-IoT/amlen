--- conflicted
+++ resolved
@@ -3,7 +3,6 @@
 // along with other jenkins files we use are all in server_build/buildcontainer
 //
 def distro = "almalinux8"
-<<<<<<< HEAD
 def customBuildFile = null
 def startQuayBuild(QUAYIO_TOKEN,GIT_BRANCH,BUILD_LABEL,repo,distro,filename,tag){
   output = sh (returnStdout: true, script: '''
@@ -56,9 +55,6 @@
     lastLine=output.split("\n")[-1]
     return lastLine
 }
-=======
-def buildImage = "1.0.0.9"
->>>>>>> 21f7ae1d
 
 pipeline {
   agent none
@@ -354,19 +350,13 @@
 			           distro='''+distro+'''
 			           NOORIGIN_BRANCH=${GIT_BRANCH#origin/} # turns origin/master into master
  
-<<<<<<< HEAD
-			           if [[ "$BRANCH_NAME" == "main" || ! -z "$CHANGE_ID" ]] ; then
-				       curl -H "Accept: application/vnd.github+json" -H "Authorization: Bearer ${GITHUB_TOKEN}" https://api.github.com/repos/eclipse/amlen/statuses/${GIT_COMMIT} -d "{\\\"state\\\":\\\"pending\\\",\\\"target_url\\\":\\\"https://example.com/build/status\\\",\\\"description\\\":\\\"PR=${NOORIGIN_BRANCH} DISTRO=${distro} BUILD=${BUILD_LABEL}\\\",\\\"context\\\":\\\"bvt\\\"}"
-			           fi
-=======
+
 			       if [[ "$BRANCH_NAME" == "main" ]] ; then
 				 curl -H "Accept: application/vnd.github+json" -H "Authorization: Bearer ${GITHUB_TOKEN}" https://api.github.com/repos/eclipse/amlen/statuses/${GIT_COMMIT} -d "{\\\"state\\\":\\\"pending\\\",\\\"target_url\\\":\\\"https://example.com/build/status\\\",\\\"description\\\":\\\"PR=${NOORIGIN_BRANCH} DISTRO=${distro} BUILD=${BUILD_LABEL}\\\",\\\"context\\\":\\\"bvt\\\"}"
 			       elif [[ ! -z "$CHANGE_ID" ]] ; then
                                  commit=$(curl -H "Accept: application/vnd.github+json" -H "Authorization: Bearer ${GITHUB_TOKEN}" https://api.github.com/repos/eclipse/amlen/pulls/$CHANGE_ID/commits | jq '.[-1].sha')
 				 curl -H "Accept: application/vnd.github+json" -H "Authorization: Bearer ${GITHUB_TOKEN}" https://api.github.com/repos/eclipse/amlen/statuses/${commit//\\\"/} -d "{\\\"state\\\":\\\"pending\\\",\\\"target_url\\\":\\\"https://example.com/build/status\\\",\\\"description\\\":\\\"PR=${NOORIGIN_BRANCH} DISTRO=${distro} BUILD=${BUILD_LABEL}\\\",\\\"context\\\":\\\"bvt\\\"}"
-                               fi
->>>>>>> 21f7ae1d
-   
+                               fi   
 			       '''
                            }
                        }
