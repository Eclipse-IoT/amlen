--- conflicted
+++ resolved
@@ -1,9 +1,4 @@
-<<<<<<< HEAD
-FROM quay.io/almalinux/almalinux:8 as builder
-=======
-
 FROM quay.io/almalinuxorg/almalinux:8 as builder
->>>>>>> 21f7ae1d
 
 ENV DEPS_HOME ${HOME}/deps
 ENV MONGOC_HOME /usr
