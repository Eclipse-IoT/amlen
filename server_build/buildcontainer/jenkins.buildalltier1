pipeline {
  agent {
    kubernetes {
      label 'amlen-buildalltier1-pod'
      yaml """
apiVersion: v1
kind: Pod
spec:
  containers:
  - name: jnlp
    resources:
      limits:
        memory: "300Mi"
        cpu: "200m"
      requests:
        memory: "300Mi"
        cpu: "200m"
"""
    }
  }
    parameters{
        gitParameter branchFilter: 'origin/(.*)', defaultValue: 'master', name: 'branchName', type: 'PT_BRANCH'
        string(name: 'buildId',    defaultValue: '',   description: 'Build Identifier to ensure build can be easily identified (set blank to autogenerate - default)')
        string(name: 'buildcontainerVersion', defaultValue: '1.0.0.2', description: 'Version of the amlen-build-(distro) container to use to do the build')
    }
    
    stages {
        stage('Init') {
            steps {
                container('jnlp') {
                    script {
                        if (buildId != null && buildId != '') {
                            env.BUILD_LABEL = buildId
                        }
                        if (env.BUILD_LABEL == null ) {
                            env.BUILD_LABEL = sh(script: "date +%Y%m%d-%H%M", returnStdout: true).toString().trim() +"_eclipse"
                        }
                    }
                    echo "In BuildAll Init, BUILD_LABEL is ${env.BUILD_LABEL}"
                }  
            }
        }
        stage('BuildFanOut') {
            steps {
                container('jnlp') {
                    echo "In BuildFanout, BUILD_LABEL is ${env.BUILD_LABEL}"
                    
                    build job: 'Build_SingleBranch_ChooseDistro', parameters: [
                             string(name: 'branchName', value: String.valueOf(branchName)),
                             string(name: 'buildId', value: String.valueOf(env.BUILD_LABEL)),
                             string(name: 'buildcontainerVersion', value: buildcontainerVersion),
                             string(name: 'distro', value: "centos7")
                             ]

                    build job: 'Build_SingleBranch_ChooseDistro', parameters: [
                             string(name: 'branchName', value: String.valueOf(branchName)),
                             string(name: 'buildId', value: String.valueOf(env.BUILD_LABEL)), 
                             string(name: 'buildcontainerVersion', value: buildcontainerVersion),
<<<<<<< HEAD
                             string(name: 'distro', value: "alma8")]
                
                    build job: 'Build_SingleBranch_ChooseDistro', parameters: [
=======
                             string(name: 'distro', value: "alma8")]                

                    build job: 'SingleBranchBuild_ChooseDistro', parameters: [
                             string(name: 'branchName', value: String.valueOf(branchName)),
                             string(name: 'buildId', value: String.valueOf(env.BUILD_LABEL)), 
                             string(name: 'buildcontainerVersion', value: buildcontainerVersion),
                             string(name: 'distro', value: "alma9")]

                    build job: 'SingleBranchBuild_ChooseDistro', parameters: [
>>>>>>> 5f780750
                             string(name: 'branchName', value: String.valueOf(branchName)),
                             string(name: 'buildId', value: String.valueOf(env.BUILD_LABEL)),
                             string(name: 'buildcontainerVersion', value: buildcontainerVersion),
                             string(name: 'distro', value: "fedora")]
                }
            }
        }
    }
}<|MERGE_RESOLUTION|>--- conflicted
+++ resolved
@@ -56,21 +56,15 @@
                              string(name: 'branchName', value: String.valueOf(branchName)),
                              string(name: 'buildId', value: String.valueOf(env.BUILD_LABEL)), 
                              string(name: 'buildcontainerVersion', value: buildcontainerVersion),
-<<<<<<< HEAD
                              string(name: 'distro', value: "alma8")]
                 
                     build job: 'Build_SingleBranch_ChooseDistro', parameters: [
-=======
-                             string(name: 'distro', value: "alma8")]                
-
-                    build job: 'SingleBranchBuild_ChooseDistro', parameters: [
                              string(name: 'branchName', value: String.valueOf(branchName)),
                              string(name: 'buildId', value: String.valueOf(env.BUILD_LABEL)), 
                              string(name: 'buildcontainerVersion', value: buildcontainerVersion),
                              string(name: 'distro', value: "alma9")]
 
-                    build job: 'SingleBranchBuild_ChooseDistro', parameters: [
->>>>>>> 5f780750
+                    build job: 'Build_SingleBranch_ChooseDistro', parameters: [
                              string(name: 'branchName', value: String.valueOf(branchName)),
                              string(name: 'buildId', value: String.valueOf(env.BUILD_LABEL)),
                              string(name: 'buildcontainerVersion', value: buildcontainerVersion),
